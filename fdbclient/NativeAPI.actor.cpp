/*
 * NativeAPI.actor.cpp
 *
 * This source file is part of the FoundationDB open source project
 *
 * Copyright 2013-2018 Apple Inc. and the FoundationDB project authors
 *
 * Licensed under the Apache License, Version 2.0 (the "License");
 * you may not use this file except in compliance with the License.
 * You may obtain a copy of the License at
 *
 *     http://www.apache.org/licenses/LICENSE-2.0
 *
 * Unless required by applicable law or agreed to in writing, software
 * distributed under the License is distributed on an "AS IS" BASIS,
 * WITHOUT WARRANTIES OR CONDITIONS OF ANY KIND, either express or implied.
 * See the License for the specific language governing permissions and
 * limitations under the License.
 */

#include "fdbclient/NativeAPI.actor.h"

#include <algorithm>
#include <iterator>
#include <regex>
#include <unordered_set>
#include <tuple>
#include <utility>
#include <vector>

#include "fdbclient/FDBTypes.h"
#include "fdbrpc/FailureMonitor.h"
#include "fdbrpc/MultiInterface.h"

#include "fdbclient/Atomic.h"
#include "fdbclient/ClusterInterface.h"
#include "fdbclient/CoordinationInterface.h"
#include "fdbclient/DatabaseContext.h"
#include "fdbclient/GlobalConfig.actor.h"
#include "fdbclient/IKnobCollection.h"
#include "fdbclient/JsonBuilder.h"
#include "fdbclient/KeyBackedTypes.h"
#include "fdbclient/KeyRangeMap.h"
#include "fdbclient/ManagementAPI.actor.h"
#include "fdbclient/CommitProxyInterface.h"
#include "fdbclient/MonitorLeader.h"
#include "fdbclient/MutationList.h"
#include "fdbclient/ReadYourWrites.h"
#include "fdbclient/ParallelStream.actor.h"
#include "fdbclient/SpecialKeySpace.actor.h"
#include "fdbclient/StorageServerInterface.h"
#include "fdbclient/SystemData.h"
#include "fdbclient/versions.h"
#include "fdbrpc/LoadBalance.h"
#include "fdbrpc/Net2FileSystem.h"
#include "fdbrpc/simulator.h"
#include "flow/Arena.h"
#include "flow/ActorCollection.h"
#include "flow/DeterministicRandom.h"
#include "flow/Error.h"
#include "flow/IRandom.h"
#include "flow/flow.h"
#include "flow/genericactors.actor.h"
#include "flow/Knobs.h"
#include "flow/Platform.h"
#include "flow/SystemMonitor.h"
#include "flow/TLSConfig.actor.h"
#include "flow/Tracing.h"
#include "flow/UnitTest.h"
#include "flow/serialize.h"

#ifdef WIN32
#define WIN32_LEAN_AND_MEAN
#include <Windows.h>
#undef min
#undef max
#else
#include <time.h>
#endif
#include "flow/actorcompiler.h" // This must be the last #include.

extern const char* getSourceVersion();

using std::max;
using std::min;
using std::pair;

namespace {

template <class Interface, class Request>
Future<REPLY_TYPE(Request)> loadBalance(
    DatabaseContext* ctx,
    const Reference<LocationInfo> alternatives,
    RequestStream<Request> Interface::*channel,
    const Request& request = Request(),
    TaskPriority taskID = TaskPriority::DefaultPromiseEndpoint,
    AtMostOnce atMostOnce =
        AtMostOnce::FALSE, // if true, throws request_maybe_delivered() instead of retrying automatically
    QueueModel* model = nullptr) {
	if (alternatives->hasCaches) {
		return loadBalance(alternatives->locations(), channel, request, taskID, atMostOnce, model);
	}
	return fmap(
	    [ctx](auto const& res) {
		    if (res.cached) {
			    ctx->updateCache.trigger();
		    }
		    return res;
	    },
	    loadBalance(alternatives->locations(), channel, request, taskID, atMostOnce, model));
}
} // namespace

NetworkOptions networkOptions;
TLSConfig tlsConfig(TLSEndpointType::CLIENT);

// The default values, TRACE_DEFAULT_ROLL_SIZE and TRACE_DEFAULT_MAX_LOGS_SIZE are located in Trace.h.
NetworkOptions::NetworkOptions()
  : localAddress(""), clusterFile(""), traceDirectory(Optional<std::string>()), traceRollSize(TRACE_DEFAULT_ROLL_SIZE),
    traceMaxLogsSize(TRACE_DEFAULT_MAX_LOGS_SIZE), traceLogGroup("default"), traceFormat("xml"),
    traceClockSource("now"), runLoopProfilingEnabled(false),
    supportedVersions(new ReferencedObject<Standalone<VectorRef<ClientVersionRef>>>()) {}

static const Key CLIENT_LATENCY_INFO_PREFIX = LiteralStringRef("client_latency/");
static const Key CLIENT_LATENCY_INFO_CTR_PREFIX = LiteralStringRef("client_latency_counter/");

void DatabaseContext::addTssMapping(StorageServerInterface const& ssi, StorageServerInterface const& tssi) {
	auto result = tssMapping.find(ssi.id());
	// Update tss endpoint mapping if ss isn't in mapping, or the interface it mapped to changed
	if (result == tssMapping.end() ||
	    result->second.getValue.getEndpoint().token.first() != tssi.getValue.getEndpoint().token.first()) {
		Reference<TSSMetrics> metrics;
		if (result == tssMapping.end()) {
			// new TSS pairing
			metrics = makeReference<TSSMetrics>();
			tssMetrics[tssi.id()] = metrics;
			tssMapping[ssi.id()] = tssi;
		} else {
			if (result->second.id() == tssi.id()) {
				metrics = tssMetrics[tssi.id()];
			} else {
				TEST(true); // SS now maps to new TSS! This will probably never happen in practice
				tssMetrics.erase(result->second.id());
				metrics = makeReference<TSSMetrics>();
				tssMetrics[tssi.id()] = metrics;
			}
			result->second = tssi;
		}

		queueModel.updateTssEndpoint(ssi.getValue.getEndpoint().token.first(),
		                             TSSEndpointData(tssi.id(), tssi.getValue.getEndpoint(), metrics));
		queueModel.updateTssEndpoint(ssi.getKey.getEndpoint().token.first(),
		                             TSSEndpointData(tssi.id(), tssi.getKey.getEndpoint(), metrics));
		queueModel.updateTssEndpoint(ssi.getKeyValues.getEndpoint().token.first(),
		                             TSSEndpointData(tssi.id(), tssi.getKeyValues.getEndpoint(), metrics));
		queueModel.updateTssEndpoint(ssi.watchValue.getEndpoint().token.first(),
		                             TSSEndpointData(tssi.id(), tssi.watchValue.getEndpoint(), metrics));
		queueModel.updateTssEndpoint(ssi.getKeyValuesStream.getEndpoint().token.first(),
		                             TSSEndpointData(tssi.id(), tssi.getKeyValuesStream.getEndpoint(), metrics));
	}
}

void DatabaseContext::removeTssMapping(StorageServerInterface const& ssi) {
	auto result = tssMapping.find(ssi.id());
	if (result != tssMapping.end()) {
		tssMetrics.erase(ssi.id());
		tssMapping.erase(result);
		queueModel.removeTssEndpoint(ssi.getValue.getEndpoint().token.first());
		queueModel.removeTssEndpoint(ssi.getKey.getEndpoint().token.first());
		queueModel.removeTssEndpoint(ssi.getKeyValues.getEndpoint().token.first());
		queueModel.removeTssEndpoint(ssi.watchValue.getEndpoint().token.first());
		queueModel.removeTssEndpoint(ssi.getKeyValuesStream.getEndpoint().token.first());
	}
}

Reference<StorageServerInfo> StorageServerInfo::getInterface(DatabaseContext* cx,
                                                             StorageServerInterface const& ssi,
                                                             LocalityData const& locality) {
	auto it = cx->server_interf.find(ssi.id());
	if (it != cx->server_interf.end()) {
		if (it->second->interf.getValue.getEndpoint().token != ssi.getValue.getEndpoint().token) {
			if (it->second->interf.locality == ssi.locality) {
				// FIXME: load balance holds pointers to individual members of the interface, and this assignment will
				// swap out the object they are
				//       pointing to. This is technically correct, but is very unnatural. We may want to refactor load
				//       balance to take an AsyncVar<Reference<Interface>> so that it is notified when the interface
				//       changes.

				it->second->interf = ssi;
			} else {
				it->second->notifyContextDestroyed();
				Reference<StorageServerInfo> loc(new StorageServerInfo(cx, ssi, locality));
				cx->server_interf[ssi.id()] = loc.getPtr();
				return loc;
			}
		}

		return Reference<StorageServerInfo>::addRef(it->second);
	}

	Reference<StorageServerInfo> loc(new StorageServerInfo(cx, ssi, locality));
	cx->server_interf[ssi.id()] = loc.getPtr();
	return loc;
}

void StorageServerInfo::notifyContextDestroyed() {
	cx = nullptr;
}

StorageServerInfo::~StorageServerInfo() {
	if (cx) {
		auto it = cx->server_interf.find(interf.id());
		if (it != cx->server_interf.end())
			cx->server_interf.erase(it);
		cx = nullptr;
	}
}

std::string printable(const VectorRef<KeyValueRef>& val) {
	std::string s;
	for (int i = 0; i < val.size(); i++)
		s = s + printable(val[i].key) + format(":%d ", val[i].value.size());
	return s;
}

std::string printable(const KeyValueRef& val) {
	return printable(val.key) + format(":%d ", val.value.size());
}

std::string printable(const VectorRef<StringRef>& val) {
	std::string s;
	for (int i = 0; i < val.size(); i++)
		s = s + printable(val[i]) + " ";
	return s;
}

std::string printable(const StringRef& val) {
	return val.printable();
}

std::string printable(const std::string& str) {
	return StringRef(str).printable();
}

std::string printable(const KeyRangeRef& range) {
	return printable(range.begin) + " - " + printable(range.end);
}

std::string printable(const VectorRef<KeyRangeRef>& val) {
	std::string s;
	for (int i = 0; i < val.size(); i++)
		s = s + printable(val[i]) + " ";
	return s;
}

int unhex(char c) {
	if (c >= '0' && c <= '9')
		return c - '0';
	if (c >= 'a' && c <= 'f')
		return c - 'a' + 10;
	if (c >= 'A' && c <= 'F')
		return c - 'A' + 10;
	UNREACHABLE();
}

std::string unprintable(std::string const& val) {
	std::string s;
	for (int i = 0; i < val.size(); i++) {
		char c = val[i];
		if (c == '\\') {
			if (++i == val.size())
				ASSERT(false);
			if (val[i] == '\\') {
				s += '\\';
			} else if (val[i] == 'x') {
				if (i + 2 >= val.size())
					ASSERT(false);
				s += char((unhex(val[i + 1]) << 4) + unhex(val[i + 2]));
				i += 2;
			} else
				ASSERT(false);
		} else
			s += c;
	}
	return s;
}

void DatabaseContext::validateVersion(Version version) {
	// Version could be 0 if the INITIALIZE_NEW_DATABASE option is set. In that case, it is illegal to perform any
	// reads. We throw client_invalid_operation because the caller didn't directly set the version, so the
	// version_invalid error might be confusing.
	if (version == 0) {
		throw client_invalid_operation();
	}
	if (switchable && version < minAcceptableReadVersion) {
		TEST(true); // Attempted to read a version lower than any this client has seen from the current cluster
		throw transaction_too_old();
	}

	ASSERT(version > 0 || version == latestVersion);
}

void validateOptionValuePresent(Optional<StringRef> value) {
	if (!value.present()) {
		throw invalid_option_value();
	}
}

void validateOptionValueNotPresent(Optional<StringRef> value) {
	if (value.present() && value.get().size() > 0) {
		throw invalid_option_value();
	}
}

void dumpMutations(const MutationListRef& mutations) {
	for (auto m = mutations.begin(); m; ++m) {
		switch (m->type) {
		case MutationRef::SetValue:
			printf("  '%s' := '%s'\n", printable(m->param1).c_str(), printable(m->param2).c_str());
			break;
		case MutationRef::AddValue:
			printf("  '%s' += '%s'", printable(m->param1).c_str(), printable(m->param2).c_str());
			break;
		case MutationRef::ClearRange:
			printf("  Clear ['%s','%s')\n", printable(m->param1).c_str(), printable(m->param2).c_str());
			break;
		default:
			printf("  Unknown mutation %d('%s','%s')\n",
			       m->type,
			       printable(m->param1).c_str(),
			       printable(m->param2).c_str());
			break;
		}
	}
}

template <>
void addref(DatabaseContext* ptr) {
	ptr->addref();
}
template <>
void delref(DatabaseContext* ptr) {
	ptr->delref();
}

void traceTSSErrors(const char* name, UID tssId, const std::unordered_map<int, uint64_t>& errorsByCode) {
	TraceEvent ev(name, tssId);
	for (auto& it : errorsByCode) {
		ev.detail("E" + std::to_string(it.first), it.second);
	}
}

ACTOR Future<Void> databaseLogger(DatabaseContext* cx) {
	state double lastLogged = 0;
	loop {
		wait(delay(CLIENT_KNOBS->SYSTEM_MONITOR_INTERVAL, TaskPriority::FlushTrace));
		TraceEvent ev("TransactionMetrics", cx->dbId);

		ev.detail("Elapsed", (lastLogged == 0) ? 0 : now() - lastLogged)
		    .detail("Cluster",
		            cx->getConnectionFile() ? cx->getConnectionFile()->getConnectionString().clusterKeyName().toString()
		                                    : "")
		    .detail("Internal", cx->internal);

		cx->cc.logToTraceEvent(ev);

		ev.detail("MeanLatency", cx->latencies.mean())
		    .detail("MedianLatency", cx->latencies.median())
		    .detail("Latency90", cx->latencies.percentile(0.90))
		    .detail("Latency98", cx->latencies.percentile(0.98))
		    .detail("MaxLatency", cx->latencies.max())
		    .detail("MeanRowReadLatency", cx->readLatencies.mean())
		    .detail("MedianRowReadLatency", cx->readLatencies.median())
		    .detail("MaxRowReadLatency", cx->readLatencies.max())
		    .detail("MeanGRVLatency", cx->GRVLatencies.mean())
		    .detail("MedianGRVLatency", cx->GRVLatencies.median())
		    .detail("MaxGRVLatency", cx->GRVLatencies.max())
		    .detail("MeanCommitLatency", cx->commitLatencies.mean())
		    .detail("MedianCommitLatency", cx->commitLatencies.median())
		    .detail("MaxCommitLatency", cx->commitLatencies.max())
		    .detail("MeanMutationsPerCommit", cx->mutationsPerCommit.mean())
		    .detail("MedianMutationsPerCommit", cx->mutationsPerCommit.median())
		    .detail("MaxMutationsPerCommit", cx->mutationsPerCommit.max())
		    .detail("MeanBytesPerCommit", cx->bytesPerCommit.mean())
		    .detail("MedianBytesPerCommit", cx->bytesPerCommit.median())
		    .detail("MaxBytesPerCommit", cx->bytesPerCommit.max());

		cx->latencies.clear();
		cx->readLatencies.clear();
		cx->GRVLatencies.clear();
		cx->commitLatencies.clear();
		cx->mutationsPerCommit.clear();
		cx->bytesPerCommit.clear();

		for (const auto& it : cx->tssMetrics) {
			// TODO could skip this whole thing if tss if request counter is zero?
			// That would potentially complicate elapsed calculation though
			if (it.second->mismatches.getIntervalDelta()) {
				cx->tssMismatchStream.send(
				    std::pair<UID, std::vector<DetailedTSSMismatch>>(it.first, it.second->detailedMismatches));
			}

			// do error histograms as separate event
			if (it.second->ssErrorsByCode.size()) {
				traceTSSErrors("TSS_SSErrors", it.first, it.second->ssErrorsByCode);
			}

			if (it.second->tssErrorsByCode.size()) {
				traceTSSErrors("TSS_TSSErrors", it.first, it.second->tssErrorsByCode);
			}

			TraceEvent tssEv("TSSClientMetrics", cx->dbId);
			tssEv.detail("TSSID", it.first)
			    .detail("Elapsed", (lastLogged == 0) ? 0 : now() - lastLogged)
			    .detail("Internal", cx->internal);

			it.second->cc.logToTraceEvent(tssEv);

			tssEv.detail("MeanSSGetValueLatency", it.second->SSgetValueLatency.mean())
			    .detail("MedianSSGetValueLatency", it.second->SSgetValueLatency.median())
			    .detail("SSGetValueLatency90", it.second->SSgetValueLatency.percentile(0.90))
			    .detail("SSGetValueLatency99", it.second->SSgetValueLatency.percentile(0.99));

			tssEv.detail("MeanTSSGetValueLatency", it.second->TSSgetValueLatency.mean())
			    .detail("MedianTSSGetValueLatency", it.second->TSSgetValueLatency.median())
			    .detail("TSSGetValueLatency90", it.second->TSSgetValueLatency.percentile(0.90))
			    .detail("TSSGetValueLatency99", it.second->TSSgetValueLatency.percentile(0.99));

			tssEv.detail("MeanSSGetKeyLatency", it.second->SSgetKeyLatency.mean())
			    .detail("MedianSSGetKeyLatency", it.second->SSgetKeyLatency.median())
			    .detail("SSGetKeyLatency90", it.second->SSgetKeyLatency.percentile(0.90))
			    .detail("SSGetKeyLatency99", it.second->SSgetKeyLatency.percentile(0.99));

			tssEv.detail("MeanTSSGetKeyLatency", it.second->TSSgetKeyLatency.mean())
			    .detail("MedianTSSGetKeyLatency", it.second->TSSgetKeyLatency.median())
			    .detail("TSSGetKeyLatency90", it.second->TSSgetKeyLatency.percentile(0.90))
			    .detail("TSSGetKeyLatency99", it.second->TSSgetKeyLatency.percentile(0.99));

			tssEv.detail("MeanSSGetKeyValuesLatency", it.second->SSgetKeyLatency.mean())
			    .detail("MedianSSGetKeyValuesLatency", it.second->SSgetKeyLatency.median())
			    .detail("SSGetKeyValuesLatency90", it.second->SSgetKeyLatency.percentile(0.90))
			    .detail("SSGetKeyValuesLatency99", it.second->SSgetKeyLatency.percentile(0.99));

			tssEv.detail("MeanTSSGetKeyValuesLatency", it.second->TSSgetKeyValuesLatency.mean())
			    .detail("MedianTSSGetKeyValuesLatency", it.second->TSSgetKeyValuesLatency.median())
			    .detail("TSSGetKeyValuesLatency90", it.second->TSSgetKeyValuesLatency.percentile(0.90))
			    .detail("TSSGetKeyValuesLatency99", it.second->TSSgetKeyValuesLatency.percentile(0.99));

			it.second->clear();
		}

		lastLogged = now();
	}
}

struct TrInfoChunk {
	ValueRef value;
	Key key;
};

ACTOR static Future<Void> transactionInfoCommitActor(Transaction* tr, std::vector<TrInfoChunk>* chunks) {
	state const Key clientLatencyAtomicCtr = CLIENT_LATENCY_INFO_CTR_PREFIX.withPrefix(fdbClientInfoPrefixRange.begin);
	state int retryCount = 0;
	loop {
		try {
			tr->reset();
			tr->setOption(FDBTransactionOptions::ACCESS_SYSTEM_KEYS);
			tr->setOption(FDBTransactionOptions::LOCK_AWARE);
			state Future<Standalone<StringRef>> vstamp = tr->getVersionstamp();
			int64_t numCommitBytes = 0;
			for (auto& chunk : *chunks) {
				tr->atomicOp(chunk.key, chunk.value, MutationRef::SetVersionstampedKey);
				numCommitBytes += chunk.key.size() + chunk.value.size() -
				                  4; // subtract number of bytes of key that denotes verstion stamp index
			}
			tr->atomicOp(clientLatencyAtomicCtr, StringRef((uint8_t*)&numCommitBytes, 8), MutationRef::AddValue);
			wait(tr->commit());
			return Void();
		} catch (Error& e) {
			retryCount++;
			if (retryCount == 10)
				throw;
			wait(tr->onError(e));
		}
	}
}

ACTOR static Future<Void> delExcessClntTxnEntriesActor(Transaction* tr, int64_t clientTxInfoSizeLimit) {
	state const Key clientLatencyName = CLIENT_LATENCY_INFO_PREFIX.withPrefix(fdbClientInfoPrefixRange.begin);
	state const Key clientLatencyAtomicCtr = CLIENT_LATENCY_INFO_CTR_PREFIX.withPrefix(fdbClientInfoPrefixRange.begin);
	TraceEvent(SevInfo, "DelExcessClntTxnEntriesCalled");
	loop {
		try {
			tr->reset();
			tr->setOption(FDBTransactionOptions::ACCESS_SYSTEM_KEYS);
			tr->setOption(FDBTransactionOptions::LOCK_AWARE);
			Optional<Value> ctrValue = wait(tr->get(KeyRef(clientLatencyAtomicCtr), Snapshot::TRUE));
			if (!ctrValue.present()) {
				TraceEvent(SevInfo, "NumClntTxnEntriesNotFound");
				return Void();
			}
			state int64_t txInfoSize = 0;
			ASSERT(ctrValue.get().size() == sizeof(int64_t));
			memcpy(&txInfoSize, ctrValue.get().begin(), ctrValue.get().size());
			if (txInfoSize < clientTxInfoSizeLimit)
				return Void();
			int getRangeByteLimit = (txInfoSize - clientTxInfoSizeLimit) < CLIENT_KNOBS->TRANSACTION_SIZE_LIMIT
			                            ? (txInfoSize - clientTxInfoSizeLimit)
			                            : CLIENT_KNOBS->TRANSACTION_SIZE_LIMIT;
			GetRangeLimits limit(GetRangeLimits::ROW_LIMIT_UNLIMITED, getRangeByteLimit);
			RangeResult txEntries =
			    wait(tr->getRange(KeyRangeRef(clientLatencyName, strinc(clientLatencyName)), limit));
			state int64_t numBytesToDel = 0;
			KeyRef endKey;
			for (auto& kv : txEntries) {
				endKey = kv.key;
				numBytesToDel += kv.key.size() + kv.value.size();
				if (txInfoSize - numBytesToDel <= clientTxInfoSizeLimit)
					break;
			}
			if (numBytesToDel) {
				tr->clear(KeyRangeRef(txEntries[0].key, strinc(endKey)));
				TraceEvent(SevInfo, "DeletingExcessCntTxnEntries").detail("BytesToBeDeleted", numBytesToDel);
				int64_t bytesDel = -numBytesToDel;
				tr->atomicOp(clientLatencyAtomicCtr, StringRef((uint8_t*)&bytesDel, 8), MutationRef::AddValue);
				wait(tr->commit());
			}
			if (txInfoSize - numBytesToDel <= clientTxInfoSizeLimit)
				return Void();
		} catch (Error& e) {
			wait(tr->onError(e));
		}
	}
}

// Delref and addref self to give self a chance to get destroyed.
ACTOR static Future<Void> refreshTransaction(DatabaseContext* self, Transaction* tr) {
	*tr = Transaction();
	wait(delay(0)); // Give ourselves the chance to get cancelled if self was destroyed
	*tr = Transaction(Database(Reference<DatabaseContext>::addRef(self)));
	return Void();
}

// The reason for getting a pointer to DatabaseContext instead of a reference counted object is because reference
// counting will increment reference count for DatabaseContext which holds the future of this actor. This creates a
// cyclic reference and hence this actor and Database object will not be destroyed at all.
ACTOR static Future<Void> clientStatusUpdateActor(DatabaseContext* cx) {
	state const std::string clientLatencyName =
	    CLIENT_LATENCY_INFO_PREFIX.withPrefix(fdbClientInfoPrefixRange.begin).toString();
	state Transaction tr;
	state std::vector<TrInfoChunk> commitQ;
	state int txBytes = 0;

	loop {
		// Need to make sure that we eventually destroy tr. We can't rely on getting cancelled to do this because of
		// the cyclic reference to self.
		wait(refreshTransaction(cx, &tr));
		try {
			ASSERT(cx->clientStatusUpdater.outStatusQ.empty());
			cx->clientStatusUpdater.inStatusQ.swap(cx->clientStatusUpdater.outStatusQ);
			// Split Transaction Info into chunks
			state std::vector<TrInfoChunk> trChunksQ;
			for (auto& entry : cx->clientStatusUpdater.outStatusQ) {
				auto& bw = entry.second;
				int64_t value_size_limit = BUGGIFY
				                               ? deterministicRandom()->randomInt(1e3, CLIENT_KNOBS->VALUE_SIZE_LIMIT)
				                               : CLIENT_KNOBS->VALUE_SIZE_LIMIT;
				int num_chunks = (bw.getLength() + value_size_limit - 1) / value_size_limit;
				std::string random_id = deterministicRandom()->randomAlphaNumeric(16);
				std::string user_provided_id = entry.first.size() ? entry.first + "/" : "";
				for (int i = 0; i < num_chunks; i++) {
					TrInfoChunk chunk;
					BinaryWriter chunkBW(Unversioned());
					chunkBW << bigEndian32(i + 1) << bigEndian32(num_chunks);
					chunk.key = KeyRef(clientLatencyName + std::string(10, '\x00') + "/" + random_id + "/" +
					                   chunkBW.toValue().toString() + "/" + user_provided_id + std::string(4, '\x00'));
					int32_t pos = littleEndian32(clientLatencyName.size());
					memcpy(mutateString(chunk.key) + chunk.key.size() - sizeof(int32_t), &pos, sizeof(int32_t));
					if (i == num_chunks - 1) {
						chunk.value = ValueRef(static_cast<uint8_t*>(bw.getData()) + (i * value_size_limit),
						                       bw.getLength() - (i * value_size_limit));
					} else {
						chunk.value =
						    ValueRef(static_cast<uint8_t*>(bw.getData()) + (i * value_size_limit), value_size_limit);
					}
					trChunksQ.push_back(std::move(chunk));
				}
			}

			// Commit the chunks splitting into different transactions if needed
			state int64_t dataSizeLimit =
			    BUGGIFY ? deterministicRandom()->randomInt(200e3, 1.5 * CLIENT_KNOBS->TRANSACTION_SIZE_LIMIT)
			            : 0.8 * CLIENT_KNOBS->TRANSACTION_SIZE_LIMIT;
			state std::vector<TrInfoChunk>::iterator tracking_iter = trChunksQ.begin();
			ASSERT(commitQ.empty() && (txBytes == 0));
			loop {
				state std::vector<TrInfoChunk>::iterator iter = tracking_iter;
				txBytes = 0;
				commitQ.clear();
				try {
					while (iter != trChunksQ.end()) {
						if (iter->value.size() + iter->key.size() + txBytes > dataSizeLimit) {
							wait(transactionInfoCommitActor(&tr, &commitQ));
							tracking_iter = iter;
							commitQ.clear();
							txBytes = 0;
						}
						commitQ.push_back(*iter);
						txBytes += iter->value.size() + iter->key.size();
						++iter;
					}
					if (!commitQ.empty()) {
						wait(transactionInfoCommitActor(&tr, &commitQ));
						commitQ.clear();
						txBytes = 0;
					}
					break;
				} catch (Error& e) {
					if (e.code() == error_code_transaction_too_large) {
						dataSizeLimit /= 2;
						ASSERT(dataSizeLimit >= CLIENT_KNOBS->VALUE_SIZE_LIMIT + CLIENT_KNOBS->KEY_SIZE_LIMIT);
					} else {
						TraceEvent(SevWarnAlways, "ClientTrInfoErrorCommit").error(e).detail("TxBytes", txBytes);
						commitQ.clear();
						txBytes = 0;
						throw;
					}
				}
			}
			cx->clientStatusUpdater.outStatusQ.clear();
			wait(GlobalConfig::globalConfig().onInitialized());
			double sampleRate = GlobalConfig::globalConfig().get<double>(fdbClientInfoTxnSampleRate,
			                                                             std::numeric_limits<double>::infinity());
			double clientSamplingProbability =
			    std::isinf(sampleRate) ? CLIENT_KNOBS->CSI_SAMPLING_PROBABILITY : sampleRate;
			int64_t sizeLimit = GlobalConfig::globalConfig().get<int64_t>(fdbClientInfoTxnSizeLimit, -1);
			int64_t clientTxnInfoSizeLimit = sizeLimit == -1 ? CLIENT_KNOBS->CSI_SIZE_LIMIT : sizeLimit;
			if (!trChunksQ.empty() && deterministicRandom()->random01() < clientSamplingProbability)
				wait(delExcessClntTxnEntriesActor(&tr, clientTxnInfoSizeLimit));

			wait(delay(CLIENT_KNOBS->CSI_STATUS_DELAY));
		} catch (Error& e) {
			if (e.code() == error_code_actor_cancelled) {
				throw;
			}
			cx->clientStatusUpdater.outStatusQ.clear();
			TraceEvent(SevWarnAlways, "UnableToWriteClientStatus").error(e);
			wait(delay(10.0));
		}
	}
}

ACTOR static Future<Void> monitorProxiesChange(Reference<AsyncVar<ClientDBInfo>> clientDBInfo,
                                               AsyncTrigger* triggerVar) {
	state vector<CommitProxyInterface> curCommitProxies;
	state vector<GrvProxyInterface> curGrvProxies;
	curCommitProxies = clientDBInfo->get().commitProxies;
	curGrvProxies = clientDBInfo->get().grvProxies;

	loop {
		wait(clientDBInfo->onChange());
		if (clientDBInfo->get().commitProxies != curCommitProxies || clientDBInfo->get().grvProxies != curGrvProxies) {
			curCommitProxies = clientDBInfo->get().commitProxies;
			curGrvProxies = clientDBInfo->get().grvProxies;
			triggerVar->trigger();
		}
	}
}

void updateLocationCacheWithCaches(DatabaseContext* self,
                                   const std::map<UID, StorageServerInterface>& removed,
                                   const std::map<UID, StorageServerInterface>& added) {
	// TODO: this needs to be more clever in the future
	auto ranges = self->locationCache.ranges();
	for (auto iter = ranges.begin(); iter != ranges.end(); ++iter) {
		if (iter->value() && iter->value()->hasCaches) {
			auto& val = iter->value();
			std::vector<Reference<ReferencedInterface<StorageServerInterface>>> interfaces;
			interfaces.reserve(val->size() - removed.size() + added.size());
			for (int i = 0; i < val->size(); ++i) {
				const auto& interf = (*val)[i];
				if (removed.count(interf->interf.id()) == 0) {
					interfaces.emplace_back(interf);
				}
			}
			for (const auto& p : added) {
				interfaces.push_back(makeReference<ReferencedInterface<StorageServerInterface>>(p.second));
			}
			iter->value() = makeReference<LocationInfo>(interfaces, true);
		}
	}
}

Reference<LocationInfo> addCaches(const Reference<LocationInfo>& loc,
                                  const std::vector<Reference<ReferencedInterface<StorageServerInterface>>>& other) {
	std::vector<Reference<ReferencedInterface<StorageServerInterface>>> interfaces;
	interfaces.reserve(loc->size() + other.size());
	for (int i = 0; i < loc->size(); ++i) {
		interfaces.emplace_back((*loc)[i]);
	}
	interfaces.insert(interfaces.end(), other.begin(), other.end());
	return makeReference<LocationInfo>(interfaces, true);
}

ACTOR Future<Void> updateCachedRanges(DatabaseContext* self, std::map<UID, StorageServerInterface>* cacheServers) {
	state Transaction tr;
	state Value trueValue = storageCacheValue(std::vector<uint16_t>{ 0 });
	state Value falseValue = storageCacheValue(std::vector<uint16_t>{});
	try {
		loop {
			// Need to make sure that we eventually destroy tr. We can't rely on getting cancelled to do this because of
			// the cyclic reference to self.
			tr = Transaction();
			wait(delay(0)); // Give ourselves the chance to get cancelled if self was destroyed
			wait(brokenPromiseToNever(self->updateCache.onTrigger())); // brokenPromiseToNever because self might get
			                                                           // destroyed elsewhere while we're waiting here.
			tr = Transaction(Database(Reference<DatabaseContext>::addRef(self)));
			tr.setOption(FDBTransactionOptions::ACCESS_SYSTEM_KEYS);
			tr.setOption(FDBTransactionOptions::READ_LOCK_AWARE);
			try {
				RangeResult range = wait(tr.getRange(storageCacheKeys, CLIENT_KNOBS->TOO_MANY));
				ASSERT(!range.more);
				std::vector<Reference<ReferencedInterface<StorageServerInterface>>> cacheInterfaces;
				cacheInterfaces.reserve(cacheServers->size());
				for (const auto& p : *cacheServers) {
					cacheInterfaces.push_back(makeReference<ReferencedInterface<StorageServerInterface>>(p.second));
				}
				bool currCached = false;
				KeyRef begin, end;
				for (const auto& kv : range) {
					// These booleans have to flip consistently
					ASSERT(currCached == (kv.value == falseValue));
					if (kv.value == trueValue) {
						begin = kv.key.substr(storageCacheKeys.begin.size());
						currCached = true;
					} else {
						currCached = false;
						end = kv.key.substr(storageCacheKeys.begin.size());
						KeyRangeRef cachedRange{ begin, end };
						auto ranges = self->locationCache.containedRanges(cachedRange);
						KeyRef containedRangesBegin, containedRangesEnd, prevKey;
						if (!ranges.empty()) {
							containedRangesBegin = ranges.begin().range().begin;
						}
						for (auto iter = ranges.begin(); iter != ranges.end(); ++iter) {
							containedRangesEnd = iter->range().end;
							if (iter->value() && !iter->value()->hasCaches) {
								iter->value() = addCaches(iter->value(), cacheInterfaces);
							}
						}
						auto iter = self->locationCache.rangeContaining(begin);
						if (iter->value() && !iter->value()->hasCaches) {
							if (end >= iter->range().end) {
								Key endCopy = iter->range().end; // Copy because insertion invalidates iterator
								self->locationCache.insert(KeyRangeRef{ begin, endCopy },
								                           addCaches(iter->value(), cacheInterfaces));
							} else {
								self->locationCache.insert(KeyRangeRef{ begin, end },
								                           addCaches(iter->value(), cacheInterfaces));
							}
						}
						iter = self->locationCache.rangeContainingKeyBefore(end);
						if (iter->value() && !iter->value()->hasCaches) {
							Key beginCopy = iter->range().begin; // Copy because insertion invalidates iterator
							self->locationCache.insert(KeyRangeRef{ beginCopy, end },
							                           addCaches(iter->value(), cacheInterfaces));
						}
					}
				}
				wait(delay(2.0)); // we want to wait at least some small amount of time before
				// updating this list again
			} catch (Error& e) {
				wait(tr.onError(e));
			}
		}
	} catch (Error& e) {
		TraceEvent(SevError, "UpdateCachedRangesFailed").error(e);
		throw;
	}
}

// The reason for getting a pointer to DatabaseContext instead of a reference counted object is because reference
// counting will increment reference count for DatabaseContext which holds the future of this actor. This creates a
// cyclic reference and hence this actor and Database object will not be destroyed at all.
ACTOR Future<Void> monitorCacheList(DatabaseContext* self) {
	state Transaction tr;
	state std::map<UID, StorageServerInterface> cacheServerMap;
	state Future<Void> updateRanges = updateCachedRanges(self, &cacheServerMap);
	// if no caches are configured, we don't want to run this actor at all
	// so we just wait for the first trigger from a storage server
	wait(self->updateCache.onTrigger());
	try {
		loop {
			// Need to make sure that we eventually destroy tr. We can't rely on getting cancelled to do this because of
			// the cyclic reference to self.
			wait(refreshTransaction(self, &tr));
			try {
				RangeResult cacheList = wait(tr.getRange(storageCacheServerKeys, CLIENT_KNOBS->TOO_MANY));
				ASSERT(!cacheList.more);
				bool hasChanges = false;
				std::map<UID, StorageServerInterface> allCacheServers;
				for (auto kv : cacheList) {
					auto ssi = BinaryReader::fromStringRef<StorageServerInterface>(kv.value, IncludeVersion());
					allCacheServers.emplace(ssi.id(), ssi);
				}
				std::map<UID, StorageServerInterface> newCacheServers;
				std::map<UID, StorageServerInterface> deletedCacheServers;
				std::set_difference(allCacheServers.begin(),
				                    allCacheServers.end(),
				                    cacheServerMap.begin(),
				                    cacheServerMap.end(),
				                    std::insert_iterator<std::map<UID, StorageServerInterface>>(
				                        newCacheServers, newCacheServers.begin()));
				std::set_difference(cacheServerMap.begin(),
				                    cacheServerMap.end(),
				                    allCacheServers.begin(),
				                    allCacheServers.end(),
				                    std::insert_iterator<std::map<UID, StorageServerInterface>>(
				                        deletedCacheServers, deletedCacheServers.begin()));
				hasChanges = !(newCacheServers.empty() && deletedCacheServers.empty());
				if (hasChanges) {
					updateLocationCacheWithCaches(self, deletedCacheServers, newCacheServers);
				}
				cacheServerMap = std::move(allCacheServers);
				wait(delay(5.0));
			} catch (Error& e) {
				wait(tr.onError(e));
			}
		}
	} catch (Error& e) {
		TraceEvent(SevError, "MonitorCacheListFailed").error(e);
		throw;
	}
}

ACTOR static Future<Void> handleTssMismatches(DatabaseContext* cx) {
	state Reference<ReadYourWritesTransaction> tr;
	state KeyBackedMap<UID, UID> tssMapDB = KeyBackedMap<UID, UID>(tssMappingKeys.begin);
	state KeyBackedMap<Tuple, std::string> tssMismatchDB = KeyBackedMap<Tuple, std::string>(tssMismatchKeys.begin);
	loop {
		// <tssid, list of detailed mismatch data>
		state std::pair<UID, std::vector<DetailedTSSMismatch>> data = waitNext(cx->tssMismatchStream.getFuture());
		// find ss pair id so we can remove it from the mapping
		state UID tssPairID;
		bool found = false;
		for (const auto& it : cx->tssMapping) {
			if (it.second.id() == data.first) {
				tssPairID = it.first;
				found = true;
				break;
			}
		}
		if (found) {
			state bool quarantine = CLIENT_KNOBS->QUARANTINE_TSS_ON_MISMATCH;
			TraceEvent(SevWarnAlways, quarantine ? "TSS_QuarantineMismatch" : "TSS_KillMismatch")
			    .detail("TSSID", data.first.toString());
			TEST(quarantine); // Quarantining TSS because it got mismatch
			TEST(!quarantine); // Killing TSS because it got mismatch

			tr = makeReference<ReadYourWritesTransaction>(Database(Reference<DatabaseContext>::addRef(cx)));
			state int tries = 0;
			loop {
				try {
					tr->setOption(FDBTransactionOptions::PRIORITY_SYSTEM_IMMEDIATE);
					tr->setOption(FDBTransactionOptions::ACCESS_SYSTEM_KEYS);
					if (quarantine) {
						tr->set(tssQuarantineKeyFor(data.first), LiteralStringRef(""));
					} else {
						tr->clear(serverTagKeyFor(data.first));
					}
					tssMapDB.erase(tr, tssPairID);

					for (const DetailedTSSMismatch& d : data.second) {
						// <tssid, time, mismatchid> -> mismatch data
						tssMismatchDB.set(
						    tr,
						    Tuple().append(data.first.toString()).append(d.timestamp).append(d.mismatchId.toString()),
						    d.traceString);
					}

					wait(tr->commit());

					break;
				} catch (Error& e) {
					wait(tr->onError(e));
				}
				tries++;
				if (tries > 10) {
					// Give up, it'll get another mismatch or a human will investigate eventually
					TraceEvent("TSS_MismatchGaveUp").detail("TSSID", data.first.toString());
					break;
				}
			}
			// clear out txn so that the extra DatabaseContext ref gets decref'd and we can free cx
			tr = makeReference<ReadYourWritesTransaction>();
		} else {
			TEST(true); // Not handling TSS with mismatch because it's already gone
		}
	}
}

ACTOR static Future<HealthMetrics> getHealthMetricsActor(DatabaseContext* cx, bool detailed) {
	if (now() - cx->healthMetricsLastUpdated < CLIENT_KNOBS->AGGREGATE_HEALTH_METRICS_MAX_STALENESS) {
		if (detailed) {
			return cx->healthMetrics;
		} else {
			HealthMetrics result;
			result.update(cx->healthMetrics, false, false);
			return result;
		}
	}
	state bool sendDetailedRequest =
	    detailed && now() - cx->detailedHealthMetricsLastUpdated > CLIENT_KNOBS->DETAILED_HEALTH_METRICS_MAX_STALENESS;
	loop {
		choose {
			when(wait(cx->onProxiesChanged())) {}
			when(GetHealthMetricsReply rep = wait(basicLoadBalance(cx->getGrvProxies(false),
			                                                       &GrvProxyInterface::getHealthMetrics,
			                                                       GetHealthMetricsRequest(sendDetailedRequest)))) {
				cx->healthMetrics.update(rep.healthMetrics, detailed, true);
				if (detailed) {
					cx->healthMetricsLastUpdated = now();
					cx->detailedHealthMetricsLastUpdated = now();
					return cx->healthMetrics;
				} else {
					cx->healthMetricsLastUpdated = now();
					HealthMetrics result;
					result.update(cx->healthMetrics, false, false);
					return result;
				}
			}
		}
	}
}

Future<HealthMetrics> DatabaseContext::getHealthMetrics(bool detailed = false) {
	return getHealthMetricsActor(this, detailed);
}

void DatabaseContext::registerSpecialKeySpaceModule(SpecialKeySpace::MODULE module,
                                                    SpecialKeySpace::IMPLTYPE type,
                                                    std::unique_ptr<SpecialKeyRangeReadImpl>&& impl) {
	specialKeySpace->registerKeyRange(module, type, impl->getKeyRange(), impl.get());
	specialKeySpaceModules.push_back(std::move(impl));
}

ACTOR Future<RangeResult> getWorkerInterfaces(Reference<ClusterConnectionFile> clusterFile);
ACTOR Future<Optional<Value>> getJSON(Database db);

struct WorkerInterfacesSpecialKeyImpl : SpecialKeyRangeReadImpl {
	Future<RangeResult> getRange(ReadYourWritesTransaction* ryw, KeyRangeRef kr) const override {
		if (ryw->getDatabase().getPtr() && ryw->getDatabase()->getConnectionFile()) {
			Key prefix = Key(getKeyRange().begin);
			return map(getWorkerInterfaces(ryw->getDatabase()->getConnectionFile()),
			           [prefix = prefix, kr = KeyRange(kr)](const RangeResult& in) {
				           RangeResult result;
				           for (const auto& [k_, v] : in) {
					           auto k = k_.withPrefix(prefix);
					           if (kr.contains(k))
						           result.push_back_deep(result.arena(), KeyValueRef(k, v));
				           }

				           std::sort(result.begin(), result.end(), KeyValueRef::OrderByKey{});
				           return result;
			           });
		} else {
			return RangeResult();
		}
	}

	explicit WorkerInterfacesSpecialKeyImpl(KeyRangeRef kr) : SpecialKeyRangeReadImpl(kr) {}
};

struct SingleSpecialKeyImpl : SpecialKeyRangeReadImpl {
	Future<RangeResult> getRange(ReadYourWritesTransaction* ryw, KeyRangeRef kr) const override {
		ASSERT(kr.contains(k));
		return map(f(ryw), [k = k](Optional<Value> v) {
			RangeResult result;
			if (v.present()) {
				result.push_back_deep(result.arena(), KeyValueRef(k, v.get()));
			}
			return result;
		});
	}

	SingleSpecialKeyImpl(KeyRef k, const std::function<Future<Optional<Value>>(ReadYourWritesTransaction*)>& f)
	  : SpecialKeyRangeReadImpl(singleKeyRange(k)), k(k), f(f) {}

private:
	Key k;
	std::function<Future<Optional<Value>>(ReadYourWritesTransaction*)> f;
};

class HealthMetricsRangeImpl : public SpecialKeyRangeAsyncImpl {
public:
	explicit HealthMetricsRangeImpl(KeyRangeRef kr);
	Future<RangeResult> getRange(ReadYourWritesTransaction* ryw, KeyRangeRef kr) const override;
};

static RangeResult healthMetricsToKVPairs(const HealthMetrics& metrics, KeyRangeRef kr) {
	RangeResult result;
	if (CLIENT_BUGGIFY)
		return result;
	if (kr.contains(LiteralStringRef("\xff\xff/metrics/health/aggregate")) && metrics.worstStorageDurabilityLag != 0) {
		json_spirit::mObject statsObj;
		statsObj["batch_limited"] = metrics.batchLimited;
		statsObj["tps_limit"] = metrics.tpsLimit;
		statsObj["worst_storage_durability_lag"] = metrics.worstStorageDurabilityLag;
		statsObj["limiting_storage_durability_lag"] = metrics.limitingStorageDurabilityLag;
		statsObj["worst_storage_queue"] = metrics.worstStorageQueue;
		statsObj["limiting_storage_queue"] = metrics.limitingStorageQueue;
		statsObj["worst_log_queue"] = metrics.worstTLogQueue;
		std::string statsString =
		    json_spirit::write_string(json_spirit::mValue(statsObj), json_spirit::Output_options::raw_utf8);
		ValueRef bytes(result.arena(), statsString);
		result.push_back(result.arena(), KeyValueRef(LiteralStringRef("\xff\xff/metrics/health/aggregate"), bytes));
	}
	// tlog stats
	{
		int phase = 0; // Avoid comparing twice per loop iteration
		for (const auto& [uid, logStats] : metrics.tLogQueue) {
			StringRef k{
				StringRef(uid.toString()).withPrefix(LiteralStringRef("\xff\xff/metrics/health/log/"), result.arena())
			};
			if (phase == 0 && k >= kr.begin) {
				phase = 1;
			}
			if (phase == 1) {
				if (k < kr.end) {
					json_spirit::mObject statsObj;
					statsObj["log_queue"] = logStats;
					std::string statsString =
					    json_spirit::write_string(json_spirit::mValue(statsObj), json_spirit::Output_options::raw_utf8);
					ValueRef bytes(result.arena(), statsString);
					result.push_back(result.arena(), KeyValueRef(k, bytes));
				} else {
					break;
				}
			}
		}
	}
	// Storage stats
	{
		int phase = 0; // Avoid comparing twice per loop iteration
		for (const auto& [uid, storageStats] : metrics.storageStats) {
			StringRef k{ StringRef(uid.toString())
				             .withPrefix(LiteralStringRef("\xff\xff/metrics/health/storage/"), result.arena()) };
			if (phase == 0 && k >= kr.begin) {
				phase = 1;
			}
			if (phase == 1) {
				if (k < kr.end) {
					json_spirit::mObject statsObj;
					statsObj["storage_durability_lag"] = storageStats.storageDurabilityLag;
					statsObj["storage_queue"] = storageStats.storageQueue;
					statsObj["cpu_usage"] = storageStats.cpuUsage;
					statsObj["disk_usage"] = storageStats.diskUsage;
					std::string statsString =
					    json_spirit::write_string(json_spirit::mValue(statsObj), json_spirit::Output_options::raw_utf8);
					ValueRef bytes(result.arena(), statsString);
					result.push_back(result.arena(), KeyValueRef(k, bytes));
				} else {
					break;
				}
			}
		}
	}
	return result;
}

ACTOR static Future<RangeResult> healthMetricsGetRangeActor(ReadYourWritesTransaction* ryw, KeyRangeRef kr) {
	HealthMetrics metrics = wait(ryw->getDatabase()->getHealthMetrics(
	    /*detailed ("per process")*/ kr.intersects(KeyRangeRef(LiteralStringRef("\xff\xff/metrics/health/storage/"),
	                                                           LiteralStringRef("\xff\xff/metrics/health/storage0"))) ||
	    kr.intersects(KeyRangeRef(LiteralStringRef("\xff\xff/metrics/health/log/"),
	                              LiteralStringRef("\xff\xff/metrics/health/log0")))));
	return healthMetricsToKVPairs(metrics, kr);
}

HealthMetricsRangeImpl::HealthMetricsRangeImpl(KeyRangeRef kr) : SpecialKeyRangeAsyncImpl(kr) {}

Future<RangeResult> HealthMetricsRangeImpl::getRange(ReadYourWritesTransaction* ryw, KeyRangeRef kr) const {
	return healthMetricsGetRangeActor(ryw, kr);
}

DatabaseContext::DatabaseContext(Reference<AsyncVar<Reference<ClusterConnectionFile>>> connectionFile,
                                 Reference<AsyncVar<ClientDBInfo>> clientInfo,
                                 Reference<AsyncVar<Optional<ClientLeaderRegInterface>>> coordinator,
                                 Future<Void> clientInfoMonitor,
                                 TaskPriority taskID,
                                 LocalityData const& clientLocality,
                                 EnableLocalityLoadBalance enableLocalityLoadBalance,
                                 LockAware lockAware,
                                 IsInternal internal,
                                 int apiVersion,
                                 IsSwitchable switchable)
  : connectionFile(connectionFile), clientInfo(clientInfo), coordinator(coordinator),
    clientInfoMonitor(clientInfoMonitor), taskID(taskID), clientLocality(clientLocality),
    enableLocalityLoadBalance(enableLocalityLoadBalance), lockAware(lockAware), apiVersion(apiVersion),
    switchable(switchable), proxyProvisional(false), cc("TransactionMetrics"),
    transactionReadVersions("ReadVersions", cc), transactionReadVersionsThrottled("ReadVersionsThrottled", cc),
    transactionReadVersionsCompleted("ReadVersionsCompleted", cc),
    transactionReadVersionBatches("ReadVersionBatches", cc),
    transactionBatchReadVersions("BatchPriorityReadVersions", cc),
    transactionDefaultReadVersions("DefaultPriorityReadVersions", cc),
    transactionImmediateReadVersions("ImmediatePriorityReadVersions", cc),
    transactionBatchReadVersionsCompleted("BatchPriorityReadVersionsCompleted", cc),
    transactionDefaultReadVersionsCompleted("DefaultPriorityReadVersionsCompleted", cc),
    transactionImmediateReadVersionsCompleted("ImmediatePriorityReadVersionsCompleted", cc),
    transactionLogicalReads("LogicalUncachedReads", cc), transactionPhysicalReads("PhysicalReadRequests", cc),
    transactionPhysicalReadsCompleted("PhysicalReadRequestsCompleted", cc),
    transactionGetKeyRequests("GetKeyRequests", cc), transactionGetValueRequests("GetValueRequests", cc),
    transactionGetRangeRequests("GetRangeRequests", cc),
    transactionGetRangeStreamRequests("GetRangeStreamRequests", cc), transactionWatchRequests("WatchRequests", cc),
    transactionGetAddressesForKeyRequests("GetAddressesForKeyRequests", cc), transactionBytesRead("BytesRead", cc),
    transactionKeysRead("KeysRead", cc), transactionMetadataVersionReads("MetadataVersionReads", cc),
    transactionCommittedMutations("CommittedMutations", cc),
    transactionCommittedMutationBytes("CommittedMutationBytes", cc), transactionSetMutations("SetMutations", cc),
    transactionClearMutations("ClearMutations", cc), transactionAtomicMutations("AtomicMutations", cc),
    transactionsCommitStarted("CommitStarted", cc), transactionsCommitCompleted("CommitCompleted", cc),
    transactionKeyServerLocationRequests("KeyServerLocationRequests", cc),
    transactionKeyServerLocationRequestsCompleted("KeyServerLocationRequestsCompleted", cc),
    transactionStatusRequests("StatusRequests", cc), transactionsTooOld("TooOld", cc),
    transactionsFutureVersions("FutureVersions", cc), transactionsNotCommitted("NotCommitted", cc),
    transactionsMaybeCommitted("MaybeCommitted", cc), transactionsResourceConstrained("ResourceConstrained", cc),
    transactionsThrottled("Throttled", cc), transactionsProcessBehind("ProcessBehind", cc), outstandingWatches(0),
    latencies(1000), readLatencies(1000), commitLatencies(1000), GRVLatencies(1000), mutationsPerCommit(1000),
    bytesPerCommit(1000), mvCacheInsertLocation(0), healthMetricsLastUpdated(0), detailedHealthMetricsLastUpdated(0),
    internal(internal), transactionTracingEnabled(true), smoothMidShardSize(CLIENT_KNOBS->SHARD_STAT_SMOOTH_AMOUNT),
    transactionsExpensiveClearCostEstCount("ExpensiveClearCostEstCount", cc),
    specialKeySpace(std::make_unique<SpecialKeySpace>(specialKeys.begin, specialKeys.end, /* test */ false)) {
	dbId = deterministicRandom()->randomUniqueID();
	connected = (clientInfo->get().commitProxies.size() && clientInfo->get().grvProxies.size())
	                ? Void()
	                : clientInfo->onChange();

	metadataVersionCache.resize(CLIENT_KNOBS->METADATA_VERSION_CACHE_SIZE);
	maxOutstandingWatches = CLIENT_KNOBS->DEFAULT_MAX_OUTSTANDING_WATCHES;

	snapshotRywEnabled = apiVersionAtLeast(300) ? 1 : 0;

	logger = databaseLogger(this);
	locationCacheSize = g_network->isSimulated() ? CLIENT_KNOBS->LOCATION_CACHE_EVICTION_SIZE_SIM
	                                             : CLIENT_KNOBS->LOCATION_CACHE_EVICTION_SIZE;

	getValueSubmitted.init(LiteralStringRef("NativeAPI.GetValueSubmitted"));
	getValueCompleted.init(LiteralStringRef("NativeAPI.GetValueCompleted"));

	monitorProxiesInfoChange = monitorProxiesChange(clientInfo, &proxiesChangeTrigger);
	tssMismatchHandler = handleTssMismatches(this);
	clientStatusUpdater.actor = clientStatusUpdateActor(this);
	cacheListMonitor = monitorCacheList(this);

	smoothMidShardSize.reset(CLIENT_KNOBS->INIT_MID_SHARD_BYTES);

	if (apiVersionAtLeast(700)) {
		registerSpecialKeySpaceModule(SpecialKeySpace::MODULE::ERRORMSG,
		                              SpecialKeySpace::IMPLTYPE::READONLY,
		                              std::make_unique<SingleSpecialKeyImpl>(
		                                  SpecialKeySpace::getModuleRange(SpecialKeySpace::MODULE::ERRORMSG).begin,
		                                  [](ReadYourWritesTransaction* ryw) -> Future<Optional<Value>> {
			                                  if (ryw->getSpecialKeySpaceErrorMsg().present())
				                                  return Optional<Value>(ryw->getSpecialKeySpaceErrorMsg().get());
			                                  else
				                                  return Optional<Value>();
		                                  }));
		registerSpecialKeySpaceModule(
		    SpecialKeySpace::MODULE::MANAGEMENT,
		    SpecialKeySpace::IMPLTYPE::READWRITE,
		    std::make_unique<ManagementCommandsOptionsImpl>(
		        KeyRangeRef(LiteralStringRef("options/"), LiteralStringRef("options0"))
		            .withPrefix(SpecialKeySpace::getModuleRange(SpecialKeySpace::MODULE::MANAGEMENT).begin)));
		registerSpecialKeySpaceModule(
		    SpecialKeySpace::MODULE::MANAGEMENT,
		    SpecialKeySpace::IMPLTYPE::READWRITE,
		    std::make_unique<ExcludeServersRangeImpl>(SpecialKeySpace::getManamentApiCommandRange("exclude")));
		registerSpecialKeySpaceModule(
		    SpecialKeySpace::MODULE::MANAGEMENT,
		    SpecialKeySpace::IMPLTYPE::READWRITE,
		    std::make_unique<FailedServersRangeImpl>(SpecialKeySpace::getManamentApiCommandRange("failed")));
		registerSpecialKeySpaceModule(SpecialKeySpace::MODULE::MANAGEMENT,
		                              SpecialKeySpace::IMPLTYPE::READWRITE,
		                              std::make_unique<ExcludedLocalitiesRangeImpl>(
		                                  SpecialKeySpace::getManamentApiCommandRange("excludedlocality")));
		registerSpecialKeySpaceModule(
		    SpecialKeySpace::MODULE::MANAGEMENT,
		    SpecialKeySpace::IMPLTYPE::READWRITE,
		    std::make_unique<FailedLocalitiesRangeImpl>(SpecialKeySpace::getManamentApiCommandRange("failedlocality")));
		registerSpecialKeySpaceModule(
		    SpecialKeySpace::MODULE::MANAGEMENT,
		    SpecialKeySpace::IMPLTYPE::READONLY,
		    std::make_unique<ExclusionInProgressRangeImpl>(
		        KeyRangeRef(LiteralStringRef("in_progress_exclusion/"), LiteralStringRef("in_progress_exclusion0"))
		            .withPrefix(SpecialKeySpace::getModuleRange(SpecialKeySpace::MODULE::MANAGEMENT).begin)));
		registerSpecialKeySpaceModule(
		    SpecialKeySpace::MODULE::CONFIGURATION,
		    SpecialKeySpace::IMPLTYPE::READWRITE,
		    std::make_unique<ProcessClassRangeImpl>(
		        KeyRangeRef(LiteralStringRef("process/class_type/"), LiteralStringRef("process/class_type0"))
		            .withPrefix(SpecialKeySpace::getModuleRange(SpecialKeySpace::MODULE::CONFIGURATION).begin)));
		registerSpecialKeySpaceModule(
		    SpecialKeySpace::MODULE::CONFIGURATION,
		    SpecialKeySpace::IMPLTYPE::READONLY,
		    std::make_unique<ProcessClassSourceRangeImpl>(
		        KeyRangeRef(LiteralStringRef("process/class_source/"), LiteralStringRef("process/class_source0"))
		            .withPrefix(SpecialKeySpace::getModuleRange(SpecialKeySpace::MODULE::CONFIGURATION).begin)));
		registerSpecialKeySpaceModule(
		    SpecialKeySpace::MODULE::MANAGEMENT,
		    SpecialKeySpace::IMPLTYPE::READWRITE,
		    std::make_unique<LockDatabaseImpl>(
		        singleKeyRange(LiteralStringRef("db_locked"))
		            .withPrefix(SpecialKeySpace::getModuleRange(SpecialKeySpace::MODULE::MANAGEMENT).begin)));
		registerSpecialKeySpaceModule(
		    SpecialKeySpace::MODULE::MANAGEMENT,
		    SpecialKeySpace::IMPLTYPE::READWRITE,
		    std::make_unique<ConsistencyCheckImpl>(
		        singleKeyRange(LiteralStringRef("consistency_check_suspended"))
		            .withPrefix(SpecialKeySpace::getModuleRange(SpecialKeySpace::MODULE::MANAGEMENT).begin)));
		registerSpecialKeySpaceModule(
		    SpecialKeySpace::MODULE::GLOBALCONFIG,
		    SpecialKeySpace::IMPLTYPE::READWRITE,
		    std::make_unique<GlobalConfigImpl>(SpecialKeySpace::getModuleRange(SpecialKeySpace::MODULE::GLOBALCONFIG)));
		registerSpecialKeySpaceModule(
		    SpecialKeySpace::MODULE::TRACING,
		    SpecialKeySpace::IMPLTYPE::READWRITE,
		    std::make_unique<TracingOptionsImpl>(SpecialKeySpace::getModuleRange(SpecialKeySpace::MODULE::TRACING)));
		registerSpecialKeySpaceModule(
		    SpecialKeySpace::MODULE::CONFIGURATION,
		    SpecialKeySpace::IMPLTYPE::READWRITE,
		    std::make_unique<CoordinatorsImpl>(
		        KeyRangeRef(LiteralStringRef("coordinators/"), LiteralStringRef("coordinators0"))
		            .withPrefix(SpecialKeySpace::getModuleRange(SpecialKeySpace::MODULE::CONFIGURATION).begin)));
		registerSpecialKeySpaceModule(
		    SpecialKeySpace::MODULE::MANAGEMENT,
		    SpecialKeySpace::IMPLTYPE::READONLY,
		    std::make_unique<CoordinatorsAutoImpl>(
		        singleKeyRange(LiteralStringRef("auto_coordinators"))
		            .withPrefix(SpecialKeySpace::getModuleRange(SpecialKeySpace::MODULE::MANAGEMENT).begin)));
		registerSpecialKeySpaceModule(
		    SpecialKeySpace::MODULE::MANAGEMENT,
		    SpecialKeySpace::IMPLTYPE::READWRITE,
		    std::make_unique<AdvanceVersionImpl>(
		        singleKeyRange(LiteralStringRef("min_required_commit_version"))
		            .withPrefix(SpecialKeySpace::getModuleRange(SpecialKeySpace::MODULE::MANAGEMENT).begin)));
		registerSpecialKeySpaceModule(
		    SpecialKeySpace::MODULE::MANAGEMENT,
		    SpecialKeySpace::IMPLTYPE::READWRITE,
		    std::make_unique<ClientProfilingImpl>(
		        KeyRangeRef(LiteralStringRef("profiling/"), LiteralStringRef("profiling0"))
		            .withPrefix(SpecialKeySpace::getModuleRange(SpecialKeySpace::MODULE::MANAGEMENT).begin)));
		registerSpecialKeySpaceModule(
		    SpecialKeySpace::MODULE::MANAGEMENT,
		    SpecialKeySpace::IMPLTYPE::READWRITE,
		    std::make_unique<MaintenanceImpl>(
		        KeyRangeRef(LiteralStringRef("maintenance/"), LiteralStringRef("maintenance0"))
		            .withPrefix(SpecialKeySpace::getModuleRange(SpecialKeySpace::MODULE::MANAGEMENT).begin)));
		registerSpecialKeySpaceModule(
		    SpecialKeySpace::MODULE::MANAGEMENT,
		    SpecialKeySpace::IMPLTYPE::READWRITE,
		    std::make_unique<DataDistributionImpl>(
		        KeyRangeRef(LiteralStringRef("data_distribution/"), LiteralStringRef("data_distribution0"))
		            .withPrefix(SpecialKeySpace::getModuleRange(SpecialKeySpace::MODULE::MANAGEMENT).begin)));
	}
	if (apiVersionAtLeast(630)) {
		registerSpecialKeySpaceModule(SpecialKeySpace::MODULE::TRANSACTION,
		                              SpecialKeySpace::IMPLTYPE::READONLY,
		                              std::make_unique<ConflictingKeysImpl>(conflictingKeysRange));
		registerSpecialKeySpaceModule(SpecialKeySpace::MODULE::TRANSACTION,
		                              SpecialKeySpace::IMPLTYPE::READONLY,
		                              std::make_unique<ReadConflictRangeImpl>(readConflictRangeKeysRange));
		registerSpecialKeySpaceModule(SpecialKeySpace::MODULE::TRANSACTION,
		                              SpecialKeySpace::IMPLTYPE::READONLY,
		                              std::make_unique<WriteConflictRangeImpl>(writeConflictRangeKeysRange));
		registerSpecialKeySpaceModule(SpecialKeySpace::MODULE::METRICS,
		                              SpecialKeySpace::IMPLTYPE::READONLY,
		                              std::make_unique<DDStatsRangeImpl>(ddStatsRange));
		registerSpecialKeySpaceModule(
		    SpecialKeySpace::MODULE::METRICS,
		    SpecialKeySpace::IMPLTYPE::READONLY,
		    std::make_unique<HealthMetricsRangeImpl>(KeyRangeRef(LiteralStringRef("\xff\xff/metrics/health/"),
		                                                         LiteralStringRef("\xff\xff/metrics/health0"))));
		registerSpecialKeySpaceModule(
		    SpecialKeySpace::MODULE::WORKERINTERFACE,
		    SpecialKeySpace::IMPLTYPE::READONLY,
		    std::make_unique<WorkerInterfacesSpecialKeyImpl>(KeyRangeRef(
		        LiteralStringRef("\xff\xff/worker_interfaces/"), LiteralStringRef("\xff\xff/worker_interfaces0"))));
		registerSpecialKeySpaceModule(
		    SpecialKeySpace::MODULE::STATUSJSON,
		    SpecialKeySpace::IMPLTYPE::READONLY,
		    std::make_unique<SingleSpecialKeyImpl>(LiteralStringRef("\xff\xff/status/json"),
		                                           [](ReadYourWritesTransaction* ryw) -> Future<Optional<Value>> {
			                                           if (ryw->getDatabase().getPtr() &&
			                                               ryw->getDatabase()->getConnectionFile()) {
				                                           ++ryw->getDatabase()->transactionStatusRequests;
				                                           return getJSON(ryw->getDatabase());
			                                           } else {
				                                           return Optional<Value>();
			                                           }
		                                           }));
		registerSpecialKeySpaceModule(
		    SpecialKeySpace::MODULE::CLUSTERFILEPATH,
		    SpecialKeySpace::IMPLTYPE::READONLY,
		    std::make_unique<SingleSpecialKeyImpl>(
		        LiteralStringRef("\xff\xff/cluster_file_path"),
		        [](ReadYourWritesTransaction* ryw) -> Future<Optional<Value>> {
			        try {
				        if (ryw->getDatabase().getPtr() && ryw->getDatabase()->getConnectionFile()) {
					        Optional<Value> output = StringRef(ryw->getDatabase()->getConnectionFile()->getFilename());
					        return output;
				        }
			        } catch (Error& e) {
				        return e;
			        }
			        return Optional<Value>();
		        }));

		registerSpecialKeySpaceModule(
		    SpecialKeySpace::MODULE::CONNECTIONSTRING,
		    SpecialKeySpace::IMPLTYPE::READONLY,
		    std::make_unique<SingleSpecialKeyImpl>(
		        LiteralStringRef("\xff\xff/connection_string"),
		        [](ReadYourWritesTransaction* ryw) -> Future<Optional<Value>> {
			        try {
				        if (ryw->getDatabase().getPtr() && ryw->getDatabase()->getConnectionFile()) {
					        Reference<ClusterConnectionFile> f = ryw->getDatabase()->getConnectionFile();
					        Optional<Value> output = StringRef(f->getConnectionString().toString());
					        return output;
				        }
			        } catch (Error& e) {
				        return e;
			        }
			        return Optional<Value>();
		        }));
	}
	throttleExpirer = recurring([this]() { expireThrottles(); }, CLIENT_KNOBS->TAG_THROTTLE_EXPIRATION_INTERVAL);

	if (BUGGIFY) {
		DatabaseContext::debugUseTags = true;
	}
}

DatabaseContext::DatabaseContext(const Error& err)
  : deferredError(err), cc("TransactionMetrics"), transactionReadVersions("ReadVersions", cc),
    transactionReadVersionsThrottled("ReadVersionsThrottled", cc),
    transactionReadVersionsCompleted("ReadVersionsCompleted", cc),
    transactionReadVersionBatches("ReadVersionBatches", cc),
    transactionBatchReadVersions("BatchPriorityReadVersions", cc),
    transactionDefaultReadVersions("DefaultPriorityReadVersions", cc),
    transactionImmediateReadVersions("ImmediatePriorityReadVersions", cc),
    transactionBatchReadVersionsCompleted("BatchPriorityReadVersionsCompleted", cc),
    transactionDefaultReadVersionsCompleted("DefaultPriorityReadVersionsCompleted", cc),
    transactionImmediateReadVersionsCompleted("ImmediatePriorityReadVersionsCompleted", cc),
    transactionLogicalReads("LogicalUncachedReads", cc), transactionPhysicalReads("PhysicalReadRequests", cc),
    transactionPhysicalReadsCompleted("PhysicalReadRequestsCompleted", cc),
    transactionGetKeyRequests("GetKeyRequests", cc), transactionGetValueRequests("GetValueRequests", cc),
    transactionGetRangeRequests("GetRangeRequests", cc),
    transactionGetRangeStreamRequests("GetRangeStreamRequests", cc), transactionWatchRequests("WatchRequests", cc),
    transactionGetAddressesForKeyRequests("GetAddressesForKeyRequests", cc), transactionBytesRead("BytesRead", cc),
    transactionKeysRead("KeysRead", cc), transactionMetadataVersionReads("MetadataVersionReads", cc),
    transactionCommittedMutations("CommittedMutations", cc),
    transactionCommittedMutationBytes("CommittedMutationBytes", cc), transactionSetMutations("SetMutations", cc),
    transactionClearMutations("ClearMutations", cc), transactionAtomicMutations("AtomicMutations", cc),
    transactionsCommitStarted("CommitStarted", cc), transactionsCommitCompleted("CommitCompleted", cc),
    transactionKeyServerLocationRequests("KeyServerLocationRequests", cc),
    transactionKeyServerLocationRequestsCompleted("KeyServerLocationRequestsCompleted", cc),
    transactionStatusRequests("StatusRequests", cc), transactionsTooOld("TooOld", cc),
    transactionsFutureVersions("FutureVersions", cc), transactionsNotCommitted("NotCommitted", cc),
    transactionsMaybeCommitted("MaybeCommitted", cc), transactionsResourceConstrained("ResourceConstrained", cc),
    transactionsThrottled("Throttled", cc), transactionsProcessBehind("ProcessBehind", cc), latencies(1000),
    readLatencies(1000), commitLatencies(1000), GRVLatencies(1000), mutationsPerCommit(1000), bytesPerCommit(1000),
    smoothMidShardSize(CLIENT_KNOBS->SHARD_STAT_SMOOTH_AMOUNT),
    transactionsExpensiveClearCostEstCount("ExpensiveClearCostEstCount", cc), internal(IsInternal::FALSE),
    transactionTracingEnabled(true) {}

// Static constructor used by server processes to create a DatabaseContext
// For internal (fdbserver) use only
Database DatabaseContext::create(Reference<AsyncVar<ClientDBInfo>> clientInfo,
                                 Future<Void> clientInfoMonitor,
                                 LocalityData clientLocality,
                                 EnableLocalityLoadBalance enableLocalityLoadBalance,
                                 TaskPriority taskID,
                                 LockAware lockAware,
                                 int apiVersion,
                                 IsSwitchable switchable) {
	return Database(new DatabaseContext(Reference<AsyncVar<Reference<ClusterConnectionFile>>>(),
	                                    clientInfo,
	                                    makeReference<AsyncVar<Optional<ClientLeaderRegInterface>>>(),
	                                    clientInfoMonitor,
	                                    taskID,
	                                    clientLocality,
	                                    enableLocalityLoadBalance,
	                                    lockAware,
	                                    IsInternal::TRUE,
	                                    apiVersion,
	                                    switchable));
}

DatabaseContext::~DatabaseContext() {
	cacheListMonitor.cancel();
	monitorProxiesInfoChange.cancel();
	monitorTssInfoChange.cancel();
	tssMismatchHandler.cancel();
	for (auto it = server_interf.begin(); it != server_interf.end(); it = server_interf.erase(it))
		it->second->notifyContextDestroyed();
	ASSERT_ABORT(server_interf.empty());
	locationCache.insert(allKeys, Reference<LocationInfo>());
}

pair<KeyRange, Reference<LocationInfo>> DatabaseContext::getCachedLocation(const KeyRef& key, Reverse isBackward) {
	if (isBackward) {
		auto range = locationCache.rangeContainingKeyBefore(key);
		return std::make_pair(range->range(), range->value());
	} else {
		auto range = locationCache.rangeContaining(key);
		return std::make_pair(range->range(), range->value());
	}
}

bool DatabaseContext::getCachedLocations(const KeyRangeRef& range,
                                         vector<std::pair<KeyRange, Reference<LocationInfo>>>& result,
                                         int limit,
                                         Reverse reverse) {
	result.clear();

	auto begin = locationCache.rangeContaining(range.begin);
	auto end = locationCache.rangeContainingKeyBefore(range.end);

	loop {
		auto r = reverse ? end : begin;
		if (!r->value()) {
			TEST(result.size()); // had some but not all cached locations
			result.clear();
			return false;
		}
		result.emplace_back(r->range() & range, r->value());
		if (result.size() == limit || begin == end) {
			break;
		}

		if (reverse)
			--end;
		else
			++begin;
	}

	return true;
}

Reference<LocationInfo> DatabaseContext::setCachedLocation(const KeyRangeRef& keys,
                                                           const vector<StorageServerInterface>& servers) {
	vector<Reference<ReferencedInterface<StorageServerInterface>>> serverRefs;
	serverRefs.reserve(servers.size());
	for (const auto& interf : servers) {
		serverRefs.push_back(StorageServerInfo::getInterface(this, interf, clientLocality));
	}

	int maxEvictionAttempts = 100, attempts = 0;
	auto loc = makeReference<LocationInfo>(serverRefs);
	while (locationCache.size() > locationCacheSize && attempts < maxEvictionAttempts) {
		TEST(true); // NativeAPI storage server locationCache entry evicted
		attempts++;
		auto r = locationCache.randomRange();
		Key begin = r.begin(), end = r.end(); // insert invalidates r, so can't be passed a mere reference into it
		locationCache.insert(KeyRangeRef(begin, end), Reference<LocationInfo>());
	}
	locationCache.insert(keys, loc);
	return loc;
}

void DatabaseContext::invalidateCache(const KeyRef& key, Reverse isBackward) {
	if (isBackward) {
		locationCache.rangeContainingKeyBefore(key)->value() = Reference<LocationInfo>();
	} else {
		locationCache.rangeContaining(key)->value() = Reference<LocationInfo>();
	}
}

void DatabaseContext::invalidateCache(const KeyRangeRef& keys) {
	auto rs = locationCache.intersectingRanges(keys);
	Key begin = rs.begin().begin(),
	    end = rs.end().begin(); // insert invalidates rs, so can't be passed a mere reference into it
	locationCache.insert(KeyRangeRef(begin, end), Reference<LocationInfo>());
}

Future<Void> DatabaseContext::onProxiesChanged() {
	return this->proxiesChangeTrigger.onTrigger();
}

bool DatabaseContext::sampleReadTags() const {
	double sampleRate = GlobalConfig::globalConfig().get(transactionTagSampleRate, CLIENT_KNOBS->READ_TAG_SAMPLE_RATE);
	return sampleRate > 0 && deterministicRandom()->random01() <= sampleRate;
}

bool DatabaseContext::sampleOnCost(uint64_t cost) const {
	double sampleCost =
	    GlobalConfig::globalConfig().get<double>(transactionTagSampleCost, CLIENT_KNOBS->COMMIT_SAMPLE_COST);
	if (sampleCost <= 0)
		return false;
	return deterministicRandom()->random01() <= (double)cost / sampleCost;
}

int64_t extractIntOption(Optional<StringRef> value, int64_t minValue, int64_t maxValue) {
	validateOptionValuePresent(value);
	if (value.get().size() != 8) {
		throw invalid_option_value();
	}

	int64_t passed = *((int64_t*)(value.get().begin()));
	if (passed > maxValue || passed < minValue) {
		throw invalid_option_value();
	}

	return passed;
}

uint64_t extractHexOption(StringRef value) {
	char* end;
	uint64_t id = strtoull(value.toString().c_str(), &end, 16);
	if (*end)
		throw invalid_option_value();
	return id;
}

void DatabaseContext::setOption(FDBDatabaseOptions::Option option, Optional<StringRef> value) {
	int defaultFor = FDBDatabaseOptions::optionInfo.getMustExist(option).defaultFor;
	if (defaultFor >= 0) {
		ASSERT(FDBTransactionOptions::optionInfo.find((FDBTransactionOptions::Option)defaultFor) !=
		       FDBTransactionOptions::optionInfo.end());
		transactionDefaults.addOption((FDBTransactionOptions::Option)defaultFor, value.castTo<Standalone<StringRef>>());
	} else {
		switch (option) {
		case FDBDatabaseOptions::LOCATION_CACHE_SIZE:
			locationCacheSize = (int)extractIntOption(value, 0, std::numeric_limits<int>::max());
			break;
		case FDBDatabaseOptions::MACHINE_ID:
			clientLocality =
			    LocalityData(clientLocality.processId(),
			                 value.present() ? Standalone<StringRef>(value.get()) : Optional<Standalone<StringRef>>(),
			                 clientLocality.machineId(),
			                 clientLocality.dcId());
			if (clientInfo->get().commitProxies.size())
				commitProxies = makeReference<CommitProxyInfo>(clientInfo->get().commitProxies, false);
			if (clientInfo->get().grvProxies.size())
				grvProxies = makeReference<GrvProxyInfo>(clientInfo->get().grvProxies, true);
			server_interf.clear();
			locationCache.insert(allKeys, Reference<LocationInfo>());
			break;
		case FDBDatabaseOptions::MAX_WATCHES:
			maxOutstandingWatches = (int)extractIntOption(value, 0, CLIENT_KNOBS->ABSOLUTE_MAX_WATCHES);
			break;
		case FDBDatabaseOptions::DATACENTER_ID:
			clientLocality =
			    LocalityData(clientLocality.processId(),
			                 clientLocality.zoneId(),
			                 clientLocality.machineId(),
			                 value.present() ? Standalone<StringRef>(value.get()) : Optional<Standalone<StringRef>>());
			if (clientInfo->get().commitProxies.size())
				commitProxies = makeReference<CommitProxyInfo>(clientInfo->get().commitProxies, false);
			if (clientInfo->get().grvProxies.size())
				grvProxies = makeReference<GrvProxyInfo>(clientInfo->get().grvProxies, true);
			server_interf.clear();
			locationCache.insert(allKeys, Reference<LocationInfo>());
			break;
		case FDBDatabaseOptions::SNAPSHOT_RYW_ENABLE:
			validateOptionValueNotPresent(value);
			snapshotRywEnabled++;
			break;
		case FDBDatabaseOptions::SNAPSHOT_RYW_DISABLE:
			validateOptionValueNotPresent(value);
			snapshotRywEnabled--;
			break;
		case FDBDatabaseOptions::DISTRIBUTED_TRANSACTION_TRACE_ENABLE:
			validateOptionValueNotPresent(value);
			transactionTracingEnabled++;
			break;
		case FDBDatabaseOptions::DISTRIBUTED_TRANSACTION_TRACE_DISABLE:
			validateOptionValueNotPresent(value);
			transactionTracingEnabled--;
			break;
		case FDBDatabaseOptions::USE_CONFIG_DATABASE:
			validateOptionValueNotPresent(value);
			useConfigDatabase = true;
			break;
		default:
			break;
		}
	}
}

void DatabaseContext::addWatch() {
	if (outstandingWatches >= maxOutstandingWatches)
		throw too_many_watches();

	++outstandingWatches;
}

void DatabaseContext::removeWatch() {
	--outstandingWatches;
	ASSERT(outstandingWatches >= 0);
}

Future<Void> DatabaseContext::onConnected() {
	return connected;
}

ACTOR static Future<Void> switchConnectionFileImpl(Reference<ClusterConnectionFile> connFile, DatabaseContext* self) {
	TEST(true); // Switch connection file
	TraceEvent("SwitchConnectionFile")
	    .detail("ConnectionFile", connFile->canGetFilename() ? connFile->getFilename() : "")
	    .detail("ConnectionString", connFile->getConnectionString().toString());

	// Reset state from former cluster.
	self->commitProxies.clear();
	self->grvProxies.clear();
	self->minAcceptableReadVersion = std::numeric_limits<Version>::max();
	self->invalidateCache(allKeys);

	auto clearedClientInfo = self->clientInfo->get();
	clearedClientInfo.commitProxies.clear();
	clearedClientInfo.grvProxies.clear();
	clearedClientInfo.id = deterministicRandom()->randomUniqueID();
	self->clientInfo->set(clearedClientInfo);
	self->connectionFile->set(connFile);

	state Database db(Reference<DatabaseContext>::addRef(self));
	state Transaction tr(db);
	loop {
		tr.setOption(FDBTransactionOptions::READ_LOCK_AWARE);
		try {
			TraceEvent("SwitchConnectionFileAttemptingGRV");
			Version v = wait(tr.getReadVersion());
			TraceEvent("SwitchConnectionFileGotRV")
			    .detail("ReadVersion", v)
			    .detail("MinAcceptableReadVersion", self->minAcceptableReadVersion);
			ASSERT(self->minAcceptableReadVersion != std::numeric_limits<Version>::max());
			self->connectionFileChangedTrigger.trigger();
			return Void();
		} catch (Error& e) {
			TraceEvent("SwitchConnectionFileError").detail("Error", e.what());
			wait(tr.onError(e));
		}
	}
}

Reference<ClusterConnectionFile> DatabaseContext::getConnectionFile() {
	if (connectionFile) {
		return connectionFile->get();
	}
	return Reference<ClusterConnectionFile>();
}

Future<Void> DatabaseContext::switchConnectionFile(Reference<ClusterConnectionFile> standby) {
	ASSERT(switchable);
	return switchConnectionFileImpl(standby, this);
}

Future<Void> DatabaseContext::connectionFileChanged() {
	return connectionFileChangedTrigger.onTrigger();
}

void DatabaseContext::expireThrottles() {
	for (auto& priorityItr : throttledTags) {
		for (auto tagItr = priorityItr.second.begin(); tagItr != priorityItr.second.end();) {
			if (tagItr->second.expired()) {
				TEST(true); // Expiring client throttle
				tagItr = priorityItr.second.erase(tagItr);
			} else {
				++tagItr;
			}
		}
	}
}

extern IPAddress determinePublicIPAutomatically(ClusterConnectionString const& ccs);

// Creates a database object that represents a connection to a cluster
// This constructor uses a preallocated DatabaseContext that may have been created
// on another thread
Database Database::createDatabase(Reference<ClusterConnectionFile> connFile,
                                  int apiVersion,
                                  IsInternal internal,
                                  LocalityData const& clientLocality,
                                  DatabaseContext* preallocatedDb) {
	if (!g_network)
		throw network_not_setup();

	if (connFile) {
		if (networkOptions.traceDirectory.present() && !traceFileIsOpen()) {
			g_network->initMetrics();
			FlowTransport::transport().initMetrics();
			initTraceEventMetrics();

			auto publicIP = determinePublicIPAutomatically(connFile->getConnectionString());
			selectTraceFormatter(networkOptions.traceFormat);
			selectTraceClockSource(networkOptions.traceClockSource);
			openTraceFile(NetworkAddress(publicIP, ::getpid()),
			              networkOptions.traceRollSize,
			              networkOptions.traceMaxLogsSize,
			              networkOptions.traceDirectory.get(),
			              "trace",
			              networkOptions.traceLogGroup,
			              networkOptions.traceFileIdentifier);

			TraceEvent("ClientStart")
			    .detail("SourceVersion", getSourceVersion())
			    .detail("Version", FDB_VT_VERSION)
			    .detail("PackageName", FDB_VT_PACKAGE_NAME)
			    .detail("ClusterFile", connFile->getFilename().c_str())
			    .detail("ConnectionString", connFile->getConnectionString().toString())
			    .detailf("ActualTime", "%lld", DEBUG_DETERMINISM ? 0 : time(nullptr))
			    .detail("ApiVersion", apiVersion)
			    .detailf("ImageOffset", "%p", platform::getImageOffset())
			    .trackLatest("ClientStart");

			initializeSystemMonitorMachineState(SystemMonitorMachineState(IPAddress(publicIP)));

			systemMonitor();
			uncancellable(recurring(&systemMonitor, CLIENT_KNOBS->SYSTEM_MONITOR_INTERVAL, TaskPriority::FlushTrace));
		}
	}

	g_network->initTLS();

	auto clientInfo = makeReference<AsyncVar<ClientDBInfo>>();
	auto coordinator = makeReference<AsyncVar<Optional<ClientLeaderRegInterface>>>();
	auto connectionFile = makeReference<AsyncVar<Reference<ClusterConnectionFile>>>();
	connectionFile->set(connFile);
	Future<Void> clientInfoMonitor = monitorProxies(connectionFile,
	                                                clientInfo,
	                                                coordinator,
	                                                networkOptions.supportedVersions,
	                                                StringRef(networkOptions.traceLogGroup));

	DatabaseContext* db;
	if (preallocatedDb) {
		db = new (preallocatedDb) DatabaseContext(connectionFile,
		                                          clientInfo,
		                                          coordinator,
		                                          clientInfoMonitor,
		                                          TaskPriority::DefaultEndpoint,
		                                          clientLocality,
		                                          EnableLocalityLoadBalance::TRUE,
		                                          LockAware::FALSE,
		                                          internal,
		                                          apiVersion,
		                                          IsSwitchable::TRUE);
	} else {
		db = new DatabaseContext(connectionFile,
		                         clientInfo,
		                         coordinator,
		                         clientInfoMonitor,
		                         TaskPriority::DefaultEndpoint,
		                         clientLocality,
		                         EnableLocalityLoadBalance::TRUE,
		                         LockAware::FALSE,
		                         internal,
		                         apiVersion,
		                         IsSwitchable::TRUE);
	}

	auto database = Database(db);
	GlobalConfig::create(database, clientInfo, std::addressof(clientInfo->get()));
	return database;
}

Database Database::createDatabase(std::string connFileName,
                                  int apiVersion,
                                  IsInternal internal,
                                  LocalityData const& clientLocality) {
	Reference<ClusterConnectionFile> rccf = Reference<ClusterConnectionFile>(
	    new ClusterConnectionFile(ClusterConnectionFile::lookupClusterFileName(connFileName).first));
	return Database::createDatabase(rccf, apiVersion, internal, clientLocality);
}

Reference<WatchMetadata> DatabaseContext::getWatchMetadata(KeyRef key) const {
	const auto it = watchMap.find(key);
	if (it == watchMap.end())
		return Reference<WatchMetadata>();
	return it->second;
}

KeyRef DatabaseContext::setWatchMetadata(Reference<WatchMetadata> metadata) {
	KeyRef keyRef = metadata->key.contents();
	watchMap[keyRef] = metadata;
	return keyRef;
}

void DatabaseContext::deleteWatchMetadata(KeyRef key) {
	watchMap.erase(key);
}

void DatabaseContext::clearWatchMetadata() {
	watchMap.clear();
}

WatchMetadata::WatchMetadata(Key key, Optional<Value> value, Version version, TransactionInfo info, TagSet tags)
  : key(key), value(value), version(version), info(info), tags(tags) {
	// create dummy future
	watchFuture = watchPromise.getFuture();
}

const UniqueOrderedOptionList<FDBTransactionOptions>& Database::getTransactionDefaults() const {
	ASSERT(db);
	return db->transactionDefaults;
}

void setNetworkOption(FDBNetworkOptions::Option option, Optional<StringRef> value) {
	std::regex identifierRegex("^[a-zA-Z0-9_]*$");
	switch (option) {
	// SOMEDAY: If the network is already started, should these five throw an error?
	case FDBNetworkOptions::TRACE_ENABLE:
		networkOptions.traceDirectory = value.present() ? value.get().toString() : "";
		break;
	case FDBNetworkOptions::TRACE_ROLL_SIZE:
		validateOptionValuePresent(value);
		networkOptions.traceRollSize = extractIntOption(value, 0, std::numeric_limits<int64_t>::max());
		break;
	case FDBNetworkOptions::TRACE_MAX_LOGS_SIZE:
		validateOptionValuePresent(value);
		networkOptions.traceMaxLogsSize = extractIntOption(value, 0, std::numeric_limits<int64_t>::max());
		break;
	case FDBNetworkOptions::TRACE_FORMAT:
		validateOptionValuePresent(value);
		networkOptions.traceFormat = value.get().toString();
		if (!validateTraceFormat(networkOptions.traceFormat)) {
			fprintf(stderr, "Unrecognized trace format: `%s'\n", networkOptions.traceFormat.c_str());
			throw invalid_option_value();
		}
		break;
	case FDBNetworkOptions::TRACE_FILE_IDENTIFIER:
		validateOptionValuePresent(value);
		networkOptions.traceFileIdentifier = value.get().toString();
		if (networkOptions.traceFileIdentifier.length() > CLIENT_KNOBS->TRACE_LOG_FILE_IDENTIFIER_MAX_LENGTH) {
			fprintf(stderr, "Trace file identifier provided is too long.\n");
			throw invalid_option_value();
		} else if (!std::regex_match(networkOptions.traceFileIdentifier, identifierRegex)) {
			fprintf(stderr, "Trace file identifier should only contain alphanumerics and underscores.\n");
			throw invalid_option_value();
		}
		break;

	case FDBNetworkOptions::TRACE_LOG_GROUP:
		if (value.present()) {
			if (traceFileIsOpen()) {
				setTraceLogGroup(value.get().toString());
			} else {
				networkOptions.traceLogGroup = value.get().toString();
			}
		}
		break;
	case FDBNetworkOptions::TRACE_CLOCK_SOURCE:
		validateOptionValuePresent(value);
		networkOptions.traceClockSource = value.get().toString();
		if (!validateTraceClockSource(networkOptions.traceClockSource)) {
			fprintf(stderr, "Unrecognized trace clock source: `%s'\n", networkOptions.traceClockSource.c_str());
			throw invalid_option_value();
		}
		break;
	case FDBNetworkOptions::KNOB: {
		validateOptionValuePresent(value);

		std::string optionValue = value.get().toString();
		TraceEvent("SetKnob").detail("KnobString", optionValue);

		size_t eq = optionValue.find_first_of('=');
		if (eq == optionValue.npos) {
			TraceEvent(SevWarnAlways, "InvalidKnobString").detail("KnobString", optionValue);
			throw invalid_option_value();
		}

		std::string knobName = optionValue.substr(0, eq);
		std::string knobValueString = optionValue.substr(eq + 1);

		try {
			auto knobValue = IKnobCollection::parseKnobValue(knobName, knobValueString, IKnobCollection::Type::CLIENT);
			IKnobCollection::getMutableGlobalKnobCollection().setKnob(knobName, knobValue);
		} catch (Error& e) {
			TraceEvent(SevWarnAlways, "UnrecognizedKnob").detail("Knob", knobName.c_str());
			fprintf(stderr, "FoundationDB client ignoring unrecognized knob option '%s'\n", knobName.c_str());
		}
		break;
	}
	case FDBNetworkOptions::TLS_PLUGIN:
		validateOptionValuePresent(value);
		break;
	case FDBNetworkOptions::TLS_CERT_PATH:
		validateOptionValuePresent(value);
		tlsConfig.setCertificatePath(value.get().toString());
		break;
	case FDBNetworkOptions::TLS_CERT_BYTES: {
		validateOptionValuePresent(value);
		tlsConfig.setCertificateBytes(value.get().toString());
		break;
	}
	case FDBNetworkOptions::TLS_CA_PATH: {
		validateOptionValuePresent(value);
		tlsConfig.setCAPath(value.get().toString());
		break;
	}
	case FDBNetworkOptions::TLS_CA_BYTES: {
		validateOptionValuePresent(value);
		tlsConfig.setCABytes(value.get().toString());
		break;
	}
	case FDBNetworkOptions::TLS_PASSWORD:
		validateOptionValuePresent(value);
		tlsConfig.setPassword(value.get().toString());
		break;
	case FDBNetworkOptions::TLS_KEY_PATH:
		validateOptionValuePresent(value);
		tlsConfig.setKeyPath(value.get().toString());
		break;
	case FDBNetworkOptions::TLS_KEY_BYTES: {
		validateOptionValuePresent(value);
		tlsConfig.setKeyBytes(value.get().toString());
		break;
	}
	case FDBNetworkOptions::TLS_VERIFY_PEERS:
		validateOptionValuePresent(value);
		tlsConfig.clearVerifyPeers();
		tlsConfig.addVerifyPeers(value.get().toString());
		break;
	case FDBNetworkOptions::CLIENT_BUGGIFY_ENABLE:
		enableBuggify(true, BuggifyType::Client);
		break;
	case FDBNetworkOptions::CLIENT_BUGGIFY_DISABLE:
		enableBuggify(false, BuggifyType::Client);
		break;
	case FDBNetworkOptions::CLIENT_BUGGIFY_SECTION_ACTIVATED_PROBABILITY:
		validateOptionValuePresent(value);
		clearBuggifySections(BuggifyType::Client);
		P_BUGGIFIED_SECTION_ACTIVATED[int(BuggifyType::Client)] = double(extractIntOption(value, 0, 100)) / 100.0;
		break;
	case FDBNetworkOptions::CLIENT_BUGGIFY_SECTION_FIRED_PROBABILITY:
		validateOptionValuePresent(value);
		P_BUGGIFIED_SECTION_FIRES[int(BuggifyType::Client)] = double(extractIntOption(value, 0, 100)) / 100.0;
		break;
	case FDBNetworkOptions::DISABLE_CLIENT_STATISTICS_LOGGING:
		validateOptionValueNotPresent(value);
		networkOptions.logClientInfo = false;
		break;
	case FDBNetworkOptions::SUPPORTED_CLIENT_VERSIONS: {
		// The multi-version API should be providing us these guarantees
		ASSERT(g_network);
		ASSERT(value.present());

		Standalone<VectorRef<ClientVersionRef>> supportedVersions;
		std::vector<StringRef> supportedVersionsStrings = value.get().splitAny(LiteralStringRef(";"));
		for (StringRef versionString : supportedVersionsStrings) {
			supportedVersions.push_back_deep(supportedVersions.arena(), ClientVersionRef(versionString));
		}

		ASSERT(supportedVersions.size() > 0);
		networkOptions.supportedVersions->set(supportedVersions);

		break;
	}
	case FDBNetworkOptions::ENABLE_RUN_LOOP_PROFILING: // Same as ENABLE_SLOW_TASK_PROFILING
		validateOptionValuePresent(value);
		networkOptions.runLoopProfilingEnabled = true;
		break;
	case FDBNetworkOptions::DISTRIBUTED_CLIENT_TRACER: {
		validateOptionValuePresent(value);
		std::string tracer = value.get().toString();
		if (tracer == "none" || tracer == "disabled") {
			openTracer(TracerType::DISABLED);
		} else if (tracer == "logfile" || tracer == "file" || tracer == "log_file") {
			openTracer(TracerType::LOG_FILE);
		} else if (tracer == "network_lossy") {
			openTracer(TracerType::NETWORK_LOSSY);
		} else {
			fprintf(stderr, "ERROR: Unknown or unsupported tracer: `%s'", tracer.c_str());
			throw invalid_option_value();
		}
		break;
	}
	default:
		break;
	}
}

// update the network busyness on a 1s cadence
ACTOR Future<Void> monitorNetworkBusyness() {
	state double prevTime = now();
	loop {
		wait(delay(CLIENT_KNOBS->NETWORK_BUSYNESS_MONITOR_INTERVAL, TaskPriority::FlushTrace));
		double elapsed = now() - prevTime; // get elapsed time from last execution
		prevTime = now();
		struct NetworkMetrics::PriorityStats& tracker = g_network->networkInfo.metrics.starvationTrackerNetworkBusyness;

		if (tracker.active) { // update metrics
			tracker.duration += now() - tracker.windowedTimer;
			tracker.maxDuration = std::max(tracker.maxDuration, now() - tracker.timer);
			tracker.windowedTimer = now();
		}

		g_network->networkInfo.metrics.networkBusyness =
		    std::min(elapsed, tracker.duration) / elapsed; // average duration spent doing "work"

		tracker.duration = 0;
		tracker.maxDuration = 0;
	}
}

// Setup g_network and start monitoring for network busyness
void setupNetwork(uint64_t transportId, UseMetrics useMetrics) {
	if (g_network)
		throw network_already_setup();

	if (!networkOptions.logClientInfo.present())
		networkOptions.logClientInfo = true;

	TLS::DisableOpenSSLAtExitHandler();
	g_network = newNet2(tlsConfig, false, useMetrics || networkOptions.traceDirectory.present());
	g_network->addStopCallback(Net2FileSystem::stop);
	g_network->addStopCallback(TLS::DestroyOpenSSLGlobalState);
	FlowTransport::createInstance(true, transportId);
	Net2FileSystem::newFileSystem();

	uncancellable(monitorNetworkBusyness());
}

void runNetwork() {
	if (!g_network) {
		throw network_not_setup();
	}

	if (!g_network->checkRunnable()) {
		throw network_cannot_be_restarted();
	}

	if (networkOptions.traceDirectory.present() && networkOptions.runLoopProfilingEnabled) {
		setupRunLoopProfiler();
	}

	g_network->run();

	if (networkOptions.traceDirectory.present())
		systemMonitor();
}

void stopNetwork() {
	if (!g_network)
		throw network_not_setup();

	g_network->stop();
	closeTraceFile();
}

void DatabaseContext::updateProxies() {
	if (proxiesLastChange == clientInfo->get().id)
		return;
	proxiesLastChange = clientInfo->get().id;
	commitProxies.clear();
	grvProxies.clear();
	bool commitProxyProvisional = false, grvProxyProvisional = false;
	if (clientInfo->get().commitProxies.size()) {
		commitProxies = makeReference<CommitProxyInfo>(clientInfo->get().commitProxies, false);
		commitProxyProvisional = clientInfo->get().commitProxies[0].provisional;
	}
	if (clientInfo->get().grvProxies.size()) {
		grvProxies = makeReference<GrvProxyInfo>(clientInfo->get().grvProxies, true);
		grvProxyProvisional = clientInfo->get().grvProxies[0].provisional;
	}
	if (clientInfo->get().commitProxies.size() && clientInfo->get().grvProxies.size()) {
		ASSERT(commitProxyProvisional == grvProxyProvisional);
		proxyProvisional = commitProxyProvisional;
	}
}

Reference<CommitProxyInfo> DatabaseContext::getCommitProxies(bool useProvisionalProxies) {
	updateProxies();
	if (proxyProvisional && !useProvisionalProxies) {
		return Reference<CommitProxyInfo>();
	}
	return commitProxies;
}

Reference<GrvProxyInfo> DatabaseContext::getGrvProxies(bool useProvisionalProxies) {
	updateProxies();
	if (proxyProvisional && !useProvisionalProxies) {
		return Reference<GrvProxyInfo>();
	}
	return grvProxies;
}

// Actor which will wait until the MultiInterface<CommitProxyInterface> returned by the DatabaseContext cx is not
// nullptr
ACTOR Future<Reference<CommitProxyInfo>> getCommitProxiesFuture(DatabaseContext* cx, bool useProvisionalProxies) {
	loop {
		Reference<CommitProxyInfo> commitProxies = cx->getCommitProxies(useProvisionalProxies);
		if (commitProxies)
			return commitProxies;
		wait(cx->onProxiesChanged());
	}
}

// Returns a future which will not be set until the CommitProxyInfo of this DatabaseContext is not nullptr
Future<Reference<CommitProxyInfo>> DatabaseContext::getCommitProxiesFuture(bool useProvisionalProxies) {
	return ::getCommitProxiesFuture(this, useProvisionalProxies);
}

void GetRangeLimits::decrement(VectorRef<KeyValueRef> const& data) {
	if (rows != GetRangeLimits::ROW_LIMIT_UNLIMITED) {
		ASSERT(data.size() <= rows);
		rows -= data.size();
	}

	minRows = std::max(0, minRows - data.size());

	if (bytes != GetRangeLimits::BYTE_LIMIT_UNLIMITED)
		bytes = std::max(0, bytes - (int)data.expectedSize() - (8 - (int)sizeof(KeyValueRef)) * data.size());
}

void GetRangeLimits::decrement(KeyValueRef const& data) {
	minRows = std::max(0, minRows - 1);
	if (rows != GetRangeLimits::ROW_LIMIT_UNLIMITED)
		rows--;
	if (bytes != GetRangeLimits::BYTE_LIMIT_UNLIMITED)
		bytes = std::max(0, bytes - (int)8 - (int)data.expectedSize());
}

// True if either the row or byte limit has been reached
bool GetRangeLimits::isReached() {
	return rows == 0 || (bytes == 0 && minRows == 0);
}

// True if data would cause the row or byte limit to be reached
bool GetRangeLimits::reachedBy(VectorRef<KeyValueRef> const& data) {
	return (rows != GetRangeLimits::ROW_LIMIT_UNLIMITED && data.size() >= rows) ||
	       (bytes != GetRangeLimits::BYTE_LIMIT_UNLIMITED &&
	        (int)data.expectedSize() + (8 - (int)sizeof(KeyValueRef)) * data.size() >= bytes && data.size() >= minRows);
}

bool GetRangeLimits::hasByteLimit() {
	return bytes != GetRangeLimits::BYTE_LIMIT_UNLIMITED;
}

bool GetRangeLimits::hasRowLimit() {
	return rows != GetRangeLimits::ROW_LIMIT_UNLIMITED;
}

bool GetRangeLimits::hasSatisfiedMinRows() {
	return hasByteLimit() && minRows == 0;
}

AddressExclusion AddressExclusion::parse(StringRef const& key) {
	// Must not change: serialized to the database!
	auto parsedIp = IPAddress::parse(key.toString());
	if (parsedIp.present()) {
		return AddressExclusion(parsedIp.get());
	}

	// Not a whole machine, includes `port'.
	try {
		auto addr = NetworkAddress::parse(key.toString());
		if (addr.isTLS()) {
			TraceEvent(SevWarnAlways, "AddressExclusionParseError")
			    .detail("String", key)
			    .detail("Description", "Address inclusion string should not include `:tls' suffix.");
			return AddressExclusion();
		}
		return AddressExclusion(addr.ip, addr.port);
	} catch (Error&) {
		TraceEvent(SevWarnAlways, "AddressExclusionParseError").detail("String", key);
		return AddressExclusion();
	}
}

Future<RangeResult> getRange(Database const& cx,
                             Future<Version> const& fVersion,
                             KeySelector const& begin,
                             KeySelector const& end,
                             GetRangeLimits const& limits,
                             Reverse const& reverse,
                             TransactionInfo const& info,
                             TagSet const& tags);

ACTOR Future<Optional<Value>> getValue(Future<Version> version,
                                       Key key,
                                       Database cx,
                                       TransactionInfo info,
                                       Reference<TransactionLogInfo> trLogInfo,
                                       TagSet tags);

ACTOR Future<Optional<StorageServerInterface>> fetchServerInterface(Database cx,
                                                                    TransactionInfo info,
                                                                    UID id,
                                                                    TagSet tags,
                                                                    Future<Version> ver = latestVersion) {
	Optional<Value> val = wait(getValue(ver, serverListKeyFor(id), cx, info, Reference<TransactionLogInfo>(), tags));
	if (!val.present()) {
		// A storage server has been removed from serverList since we read keyServers
		return Optional<StorageServerInterface>();
	}

	return decodeServerListValue(val.get());
}

ACTOR Future<Optional<vector<StorageServerInterface>>> transactionalGetServerInterfaces(Future<Version> ver,
                                                                                        Database cx,
                                                                                        TransactionInfo info,
                                                                                        vector<UID> ids,
                                                                                        TagSet tags) {
	state vector<Future<Optional<StorageServerInterface>>> serverListEntries;
	serverListEntries.reserve(ids.size());
	for (int s = 0; s < ids.size(); s++) {
		serverListEntries.push_back(fetchServerInterface(cx, info, ids[s], tags, ver));
	}

	vector<Optional<StorageServerInterface>> serverListValues = wait(getAll(serverListEntries));
	vector<StorageServerInterface> serverInterfaces;
	for (int s = 0; s < serverListValues.size(); s++) {
		if (!serverListValues[s].present()) {
			// A storage server has been removed from ServerList since we read keyServers
			return Optional<vector<StorageServerInterface>>();
		}
		serverInterfaces.push_back(serverListValues[s].get());
	}
	return serverInterfaces;
}

void updateTssMappings(Database cx, const GetKeyServerLocationsReply& reply) {
	// Since a ss -> tss mapping is included in resultsTssMapping iff that SS is in results and has a tss pair,
	// all SS in results that do not have a mapping present must not have a tss pair.
	std::unordered_map<UID, const StorageServerInterface*> ssiById;
	for (const auto& [_, shard] : reply.results) {
		for (auto& ssi : shard) {
			ssiById[ssi.id()] = &ssi;
		}
	}

	for (const auto& mapping : reply.resultsTssMapping) {
		auto ssi = ssiById.find(mapping.first);
		ASSERT(ssi != ssiById.end());
		cx->addTssMapping(*ssi->second, mapping.second);
		ssiById.erase(mapping.first);
	}

	// if SS didn't have a mapping above, it's still in the ssiById map, so remove its tss mapping
	for (const auto& it : ssiById) {
		cx->removeTssMapping(*it.second);
	}
}

// If isBackward == true, returns the shard containing the key before 'key' (an infinitely long, inexpressible key).
// Otherwise returns the shard containing key
ACTOR Future<pair<KeyRange, Reference<LocationInfo>>> getKeyLocation_internal(Database cx,
                                                                              Key key,
                                                                              TransactionInfo info,
                                                                              Reverse isBackward = Reverse::FALSE) {
	state Span span("NAPI:getKeyLocation"_loc, info.spanID);
	if (isBackward) {
		ASSERT(key != allKeys.begin && key <= allKeys.end);
	} else {
		ASSERT(key < allKeys.end);
	}

	if (info.debugID.present())
		g_traceBatch.addEvent("TransactionDebug", info.debugID.get().first(), "NativeAPI.getKeyLocation.Before");

	loop {
		++cx->transactionKeyServerLocationRequests;
		choose {
			when(wait(cx->onProxiesChanged())) {}
			when(GetKeyServerLocationsReply rep = wait(basicLoadBalance(
			         cx->getCommitProxies(info.useProvisionalProxies),
			         &CommitProxyInterface::getKeyServersLocations,
			         GetKeyServerLocationsRequest(span.context, key, Optional<KeyRef>(), 100, isBackward, key.arena()),
			         TaskPriority::DefaultPromiseEndpoint))) {
				++cx->transactionKeyServerLocationRequestsCompleted;
				if (info.debugID.present())
					g_traceBatch.addEvent(
					    "TransactionDebug", info.debugID.get().first(), "NativeAPI.getKeyLocation.After");
				ASSERT(rep.results.size() == 1);

				auto locationInfo = cx->setCachedLocation(rep.results[0].first, rep.results[0].second);
				updateTssMappings(cx, rep);
				return std::make_pair(KeyRange(rep.results[0].first, rep.arena), locationInfo);
			}
		}
	}
}

template <class F>
Future<pair<KeyRange, Reference<LocationInfo>>> getKeyLocation(Database const& cx,
                                                               Key const& key,
                                                               F StorageServerInterface::*member,
                                                               TransactionInfo const& info,
                                                               Reverse isBackward = Reverse::FALSE) {
	// we first check whether this range is cached
	auto ssi = cx->getCachedLocation(key, isBackward);
	if (!ssi.second) {
		return getKeyLocation_internal(cx, key, info, isBackward);
	}

	for (int i = 0; i < ssi.second->size(); i++) {
		if (IFailureMonitor::failureMonitor().onlyEndpointFailed(ssi.second->get(i, member).getEndpoint())) {
			cx->invalidateCache(key);
			ssi.second.clear();
			return getKeyLocation_internal(cx, key, info, isBackward);
		}
	}

	return ssi;
}

ACTOR Future<vector<pair<KeyRange, Reference<LocationInfo>>>> getKeyRangeLocations_internal(Database cx,
                                                                                            KeyRange keys,
                                                                                            int limit,
                                                                                            Reverse reverse,
                                                                                            TransactionInfo info) {
	state Span span("NAPI:getKeyRangeLocations"_loc, info.spanID);
	if (info.debugID.present())
		g_traceBatch.addEvent("TransactionDebug", info.debugID.get().first(), "NativeAPI.getKeyLocations.Before");

	loop {
		++cx->transactionKeyServerLocationRequests;
		choose {
			when(wait(cx->onProxiesChanged())) {}
			when(GetKeyServerLocationsReply _rep = wait(basicLoadBalance(
			         cx->getCommitProxies(info.useProvisionalProxies),
			         &CommitProxyInterface::getKeyServersLocations,
			         GetKeyServerLocationsRequest(span.context, keys.begin, keys.end, limit, reverse, keys.arena()),
			         TaskPriority::DefaultPromiseEndpoint))) {
				++cx->transactionKeyServerLocationRequestsCompleted;
				state GetKeyServerLocationsReply rep = _rep;
				if (info.debugID.present())
					g_traceBatch.addEvent(
					    "TransactionDebug", info.debugID.get().first(), "NativeAPI.getKeyLocations.After");
				ASSERT(rep.results.size());

				state vector<pair<KeyRange, Reference<LocationInfo>>> results;
				state int shard = 0;
				for (; shard < rep.results.size(); shard++) {
					// FIXME: these shards are being inserted into the map sequentially, it would be much more CPU
					// efficient to save the map pairs and insert them all at once.
					results.emplace_back(rep.results[shard].first & keys,
					                     cx->setCachedLocation(rep.results[shard].first, rep.results[shard].second));
					wait(yield());
				}
				updateTssMappings(cx, rep);

				return results;
			}
		}
	}
}

// Get the SS locations for each shard in the 'keys' key-range;
// Returned vector size is the number of shards in the input keys key-range.
// Returned vector element is <ShardRange, storage server location info> pairs, where
// ShardRange is the whole shard key-range, not a part of the given key range.
// Example: If query the function with  key range (b, d), the returned list of pairs could be something like:
// [([a, b1), locationInfo), ([b1, c), locationInfo), ([c, d1), locationInfo)].
template <class F>
Future<vector<pair<KeyRange, Reference<LocationInfo>>>> getKeyRangeLocations(Database const& cx,
                                                                             KeyRange const& keys,
                                                                             int limit,
                                                                             Reverse reverse,
                                                                             F StorageServerInterface::*member,
                                                                             TransactionInfo const& info) {
	ASSERT(!keys.empty());

	vector<pair<KeyRange, Reference<LocationInfo>>> locations;
	if (!cx->getCachedLocations(keys, locations, limit, reverse)) {
		return getKeyRangeLocations_internal(cx, keys, limit, reverse, info);
	}

	bool foundFailed = false;
	for (const auto& [range, locInfo] : locations) {
		bool onlyEndpointFailed = false;
		for (int i = 0; i < locInfo->size(); i++) {
			if (IFailureMonitor::failureMonitor().onlyEndpointFailed(locInfo->get(i, member).getEndpoint())) {
				onlyEndpointFailed = true;
				break;
			}
		}

		if (onlyEndpointFailed) {
			cx->invalidateCache(range.begin);
			foundFailed = true;
		}
	}

	if (foundFailed) {
		return getKeyRangeLocations_internal(cx, keys, limit, reverse, info);
	}

	return locations;
}

ACTOR Future<Void> warmRange_impl(Transaction* self, Database cx, KeyRange keys) {
	state int totalRanges = 0;
	state int totalRequests = 0;
	loop {
		vector<pair<KeyRange, Reference<LocationInfo>>> locations = wait(
		    getKeyRangeLocations_internal(cx, keys, CLIENT_KNOBS->WARM_RANGE_SHARD_LIMIT, Reverse::FALSE, self->info));
		totalRanges += CLIENT_KNOBS->WARM_RANGE_SHARD_LIMIT;
		totalRequests++;
		if (locations.size() == 0 || totalRanges >= cx->locationCacheSize ||
		    locations[locations.size() - 1].first.end >= keys.end)
			break;

		keys = KeyRangeRef(locations[locations.size() - 1].first.end, keys.end);

		if (totalRequests % 20 == 0) {
			// To avoid blocking the proxies from starting other transactions, occasionally get a read version.
			state Transaction tr(cx);
			loop {
				try {
					tr.setOption(FDBTransactionOptions::LOCK_AWARE);
					tr.setOption(FDBTransactionOptions::CAUSAL_READ_RISKY);
					wait(success(tr.getReadVersion()));
					break;
				} catch (Error& e) {
					wait(tr.onError(e));
				}
			}
		}
	}

	return Void();
}

Future<Void> Transaction::warmRange(Database cx, KeyRange keys) {
	return warmRange_impl(this, cx, keys);
}

ACTOR Future<Optional<Value>> getValue(Future<Version> version,
                                       Key key,
                                       Database cx,
                                       TransactionInfo info,
                                       Reference<TransactionLogInfo> trLogInfo,
                                       TagSet tags) {
	state Version ver = wait(version);
	state Span span("NAPI:getValue"_loc, info.spanID);
	span.addTag("key"_sr, key);
	cx->validateVersion(ver);

	loop {
		state pair<KeyRange, Reference<LocationInfo>> ssi =
		    wait(getKeyLocation(cx, key, &StorageServerInterface::getValue, info));
		state Optional<UID> getValueID = Optional<UID>();
		state uint64_t startTime;
		state double startTimeD;
		try {
			if (info.debugID.present()) {
				getValueID = nondeterministicRandom()->randomUniqueID();

				g_traceBatch.addAttach("GetValueAttachID", info.debugID.get().first(), getValueID.get().first());
				g_traceBatch.addEvent("GetValueDebug",
				                      getValueID.get().first(),
				                      "NativeAPI.getValue.Before"); //.detail("TaskID", g_network->getCurrentTask());
				/*TraceEvent("TransactionDebugGetValueInfo", getValueID.get())
				    .detail("Key", key)
				    .detail("ReqVersion", ver)
				    .detail("Servers", describe(ssi.second->get()));*/
			}

			++cx->getValueSubmitted;
			startTime = timer_int();
			startTimeD = now();
			++cx->transactionPhysicalReads;

			state GetValueReply reply;
			try {
				if (CLIENT_BUGGIFY_WITH_PROB(.01)) {
					throw deterministicRandom()->randomChoice(
					    std::vector<Error>{ transaction_too_old(), future_version() });
				}
				choose {
					when(wait(cx->connectionFileChanged())) { throw transaction_too_old(); }
					when(GetValueReply _reply = wait(loadBalance(
					         cx.getPtr(),
					         ssi.second,
					         &StorageServerInterface::getValue,
					         GetValueRequest(
					             span.context, key, ver, cx->sampleReadTags() ? tags : Optional<TagSet>(), getValueID),
					         TaskPriority::DefaultPromiseEndpoint,
					         AtMostOnce::FALSE,
					         cx->enableLocalityLoadBalance ? &cx->queueModel : nullptr))) {
						reply = _reply;
					}
				}
				++cx->transactionPhysicalReadsCompleted;
			} catch (Error&) {
				++cx->transactionPhysicalReadsCompleted;
				throw;
			}

			double latency = now() - startTimeD;
			cx->readLatencies.addSample(latency);
			if (trLogInfo) {
				int valueSize = reply.value.present() ? reply.value.get().size() : 0;
				trLogInfo->addLog(
				    FdbClientLogEvents::EventGet(startTimeD, cx->clientLocality.dcId(), latency, valueSize, key));
			}
			cx->getValueCompleted->latency = timer_int() - startTime;
			cx->getValueCompleted->log();

			if (info.debugID.present()) {
				g_traceBatch.addEvent("GetValueDebug",
				                      getValueID.get().first(),
				                      "NativeAPI.getValue.After"); //.detail("TaskID", g_network->getCurrentTask());
				/*TraceEvent("TransactionDebugGetValueDone", getValueID.get())
				    .detail("Key", key)
				    .detail("ReqVersion", ver)
				    .detail("ReplySize", reply.value.present() ? reply.value.get().size() : -1);*/
			}

			cx->transactionBytesRead += reply.value.present() ? reply.value.get().size() : 0;
			++cx->transactionKeysRead;
			return reply.value;
		} catch (Error& e) {
			cx->getValueCompleted->latency = timer_int() - startTime;
			cx->getValueCompleted->log();
			if (info.debugID.present()) {
				g_traceBatch.addEvent("GetValueDebug",
				                      getValueID.get().first(),
				                      "NativeAPI.getValue.Error"); //.detail("TaskID", g_network->getCurrentTask());
				/*TraceEvent("TransactionDebugGetValueDone", getValueID.get())
				    .detail("Key", key)
				    .detail("ReqVersion", ver)
				    .detail("ReplySize", reply.value.present() ? reply.value.get().size() : -1);*/
			}
			if (e.code() == error_code_wrong_shard_server || e.code() == error_code_all_alternatives_failed ||
			    (e.code() == error_code_transaction_too_old && ver == latestVersion)) {
				cx->invalidateCache(key);
				wait(delay(CLIENT_KNOBS->WRONG_SHARD_SERVER_DELAY, info.taskID));
			} else {
				if (trLogInfo)
					trLogInfo->addLog(FdbClientLogEvents::EventGetError(
					    startTimeD, cx->clientLocality.dcId(), static_cast<int>(e.code()), key));
				throw e;
			}
		}
	}
}

ACTOR Future<Key> getKey(Database cx, KeySelector k, Future<Version> version, TransactionInfo info, TagSet tags) {
	wait(success(version));

	state Optional<UID> getKeyID = Optional<UID>();
	state Span span("NAPI:getKey"_loc, info.spanID);
	if (info.debugID.present()) {
		getKeyID = nondeterministicRandom()->randomUniqueID();

		g_traceBatch.addAttach("GetKeyAttachID", info.debugID.get().first(), getKeyID.get().first());
		g_traceBatch.addEvent(
		    "GetKeyDebug",
		    getKeyID.get().first(),
		    "NativeAPI.getKey.AfterVersion"); //.detail("StartKey",
		                                      // k.getKey()).detail("Offset",k.offset).detail("OrEqual",k.orEqual);
	}

	loop {
		if (k.getKey() == allKeys.end) {
			if (k.offset > 0)
				return allKeys.end;
			k.orEqual = false;
		} else if (k.getKey() == allKeys.begin && k.offset <= 0) {
			return Key();
		}

		Key locationKey(k.getKey(), k.arena());
		state pair<KeyRange, Reference<LocationInfo>> ssi =
		    wait(getKeyLocation(cx, locationKey, &StorageServerInterface::getKey, info, Reverse{ k.isBackward() }));

		try {
			if (info.debugID.present())
				g_traceBatch.addEvent(
				    "GetKeyDebug",
				    getKeyID.get().first(),
				    "NativeAPI.getKey.Before"); //.detail("StartKey",
				                                // k.getKey()).detail("Offset",k.offset).detail("OrEqual",k.orEqual);
			++cx->transactionPhysicalReads;

			GetKeyRequest req(
			    span.context, k, version.get(), cx->sampleReadTags() ? tags : Optional<TagSet>(), getKeyID);
			req.arena.dependsOn(k.arena());

			state GetKeyReply reply;
			try {
				choose {
					when(wait(cx->connectionFileChanged())) { throw transaction_too_old(); }
					when(GetKeyReply _reply =
					         wait(loadBalance(cx.getPtr(),
					                          ssi.second,
					                          &StorageServerInterface::getKey,
					                          req,
					                          TaskPriority::DefaultPromiseEndpoint,
					                          AtMostOnce::FALSE,
					                          cx->enableLocalityLoadBalance ? &cx->queueModel : nullptr))) {
						reply = _reply;
					}
				}
				++cx->transactionPhysicalReadsCompleted;
			} catch (Error&) {
				++cx->transactionPhysicalReadsCompleted;
				throw;
			}
			if (info.debugID.present())
				g_traceBatch.addEvent("GetKeyDebug",
				                      getKeyID.get().first(),
				                      "NativeAPI.getKey.After"); //.detail("NextKey",reply.sel.key).detail("Offset",
				                                                 // reply.sel.offset).detail("OrEqual", k.orEqual);
			k = reply.sel;
			if (!k.offset && k.orEqual) {
				return k.getKey();
			}
		} catch (Error& e) {
			if (info.debugID.present())
				g_traceBatch.addEvent("GetKeyDebug", getKeyID.get().first(), "NativeAPI.getKey.Error");
			if (e.code() == error_code_wrong_shard_server || e.code() == error_code_all_alternatives_failed) {
				cx->invalidateCache(k.getKey(), Reverse{ k.isBackward() });

				wait(delay(CLIENT_KNOBS->WRONG_SHARD_SERVER_DELAY, info.taskID));
			} else {
				TraceEvent(SevInfo, "GetKeyError").error(e).detail("AtKey", k.getKey()).detail("Offset", k.offset);
				throw e;
			}
		}
	}
}

ACTOR Future<Version> waitForCommittedVersion(Database cx, Version version, SpanID spanContext) {
	state Span span("NAPI:waitForCommittedVersion"_loc, { spanContext });
	try {
		loop {
			choose {
				when(wait(cx->onProxiesChanged())) {}
				when(GetReadVersionReply v =
				         wait(basicLoadBalance(cx->getGrvProxies(false),
				                               &GrvProxyInterface::getConsistentReadVersion,
				                               GetReadVersionRequest(span.context, 0, TransactionPriority::IMMEDIATE),
				                               cx->taskID))) {
					cx->minAcceptableReadVersion = std::min(cx->minAcceptableReadVersion, v.version);
					if (v.midShardSize > 0)
						cx->smoothMidShardSize.setTotal(v.midShardSize);
					if (v.version >= version)
						return v.version;
					// SOMEDAY: Do the wait on the server side, possibly use less expensive source of committed version
					// (causal consistency is not needed for this purpose)
					wait(delay(CLIENT_KNOBS->FUTURE_VERSION_RETRY_DELAY, cx->taskID));
				}
			}
		}
	} catch (Error& e) {
		TraceEvent(SevError, "WaitForCommittedVersionError").error(e);
		throw;
	}
}

ACTOR Future<Version> getRawVersion(Database cx, SpanID spanContext) {
	state Span span("NAPI:getRawVersion"_loc, { spanContext });
	loop {
		choose {
			when(wait(cx->onProxiesChanged())) {}
			when(GetReadVersionReply v =
			         wait(basicLoadBalance(cx->getGrvProxies(false),
			                               &GrvProxyInterface::getConsistentReadVersion,
			                               GetReadVersionRequest(spanContext, 0, TransactionPriority::IMMEDIATE),
			                               cx->taskID))) {
				return v.version;
			}
		}
	}
}

ACTOR Future<Void> readVersionBatcher(
    DatabaseContext* cx,
    FutureStream<std::pair<Promise<GetReadVersionReply>, Optional<UID>>> versionStream,
    uint32_t flags);

ACTOR Future<Version> watchValue(Future<Version> version,
                                 Key key,
                                 Optional<Value> value,
                                 Database cx,
                                 TransactionInfo info,
                                 TagSet tags) {
	state Version ver = wait(version);
	state Span span("NAPI:watchValue"_loc, info.spanID);
	cx->validateVersion(ver);
	ASSERT(ver != latestVersion);

	loop {
		state pair<KeyRange, Reference<LocationInfo>> ssi =
		    wait(getKeyLocation(cx, key, &StorageServerInterface::watchValue, info));

		try {
			state Optional<UID> watchValueID = Optional<UID>();
			if (info.debugID.present()) {
				watchValueID = nondeterministicRandom()->randomUniqueID();

				g_traceBatch.addAttach("WatchValueAttachID", info.debugID.get().first(), watchValueID.get().first());
				g_traceBatch.addEvent("WatchValueDebug",
				                      watchValueID.get().first(),
				                      "NativeAPI.watchValue.Before"); //.detail("TaskID", g_network->getCurrentTask());
			}
			state WatchValueReply resp;
			choose {
				when(WatchValueReply r =
				         wait(loadBalance(cx.getPtr(),
				                          ssi.second,
				                          &StorageServerInterface::watchValue,
				                          WatchValueRequest(span.context,
				                                            key,
				                                            value,
				                                            ver,
				                                            cx->sampleReadTags() ? tags : Optional<TagSet>(),
				                                            watchValueID),
				                          TaskPriority::DefaultPromiseEndpoint))) {
					resp = r;
				}
				when(wait(cx->connectionFile ? cx->connectionFile->onChange() : Never())) { wait(Never()); }
			}
			if (info.debugID.present()) {
				g_traceBatch.addEvent("WatchValueDebug",
				                      watchValueID.get().first(),
				                      "NativeAPI.watchValue.After"); //.detail("TaskID", g_network->getCurrentTask());
			}

			// FIXME: wait for known committed version on the storage server before replying,
			// cannot do this until the storage server is notified on knownCommittedVersion changes from tlog (faster
			// than the current update loop)
			Version v = wait(waitForCommittedVersion(cx, resp.version, span.context));

			//TraceEvent("WatcherCommitted").detail("CommittedVersion", v).detail("WatchVersion", resp.version).detail("Key",  key ).detail("Value", value);

			// False if there is a master failure between getting the response and getting the committed version,
			// Dependent on SERVER_KNOBS->MAX_VERSIONS_IN_FLIGHT
			if (v - resp.version < 50000000) {
				return resp.version;
			}
			ver = v;
		} catch (Error& e) {
			if (e.code() == error_code_wrong_shard_server || e.code() == error_code_all_alternatives_failed) {
				cx->invalidateCache(key);
				wait(delay(CLIENT_KNOBS->WRONG_SHARD_SERVER_DELAY, info.taskID));
			} else if (e.code() == error_code_watch_cancelled || e.code() == error_code_process_behind) {
				TEST(e.code() == error_code_watch_cancelled); // Too many watches on storage server, poll for changes
				TEST(e.code() == error_code_process_behind); // The storage servers are all behind
				wait(delay(CLIENT_KNOBS->WATCH_POLLING_TIME, info.taskID));
			} else if (e.code() == error_code_timed_out) { // The storage server occasionally times out watches in case
				                                           // it was cancelled
				TEST(true); // A watch timed out
				wait(delay(CLIENT_KNOBS->FUTURE_VERSION_RETRY_DELAY, info.taskID));
			} else {
				state Error err = e;
				wait(delay(CLIENT_KNOBS->FUTURE_VERSION_RETRY_DELAY, info.taskID));
				throw err;
			}
		}
	}
}

ACTOR Future<Void> watchStorageServerResp(KeyRef key, Database cx) {
	loop {
		try {
			state Reference<WatchMetadata> metadata = cx->getWatchMetadata(key);
			if (!metadata.isValid())
				return Void();

			Version watchVersion = wait(watchValue(Future<Version>(metadata->version),
			                                       metadata->key,
			                                       metadata->value,
			                                       cx,
			                                       metadata->info,
			                                       metadata->tags));

			metadata = cx->getWatchMetadata(key);
			if (!metadata.isValid())
				return Void();

			if (watchVersion >= metadata->version) { // case 1: version_1 (SS) >= version_2 (map)
				cx->deleteWatchMetadata(key);
				if (metadata->watchPromise.canBeSet())
					metadata->watchPromise.send(watchVersion);
			} else { // ABA happens
				TEST(true); // ABA issue where the version returned from the server is less than the version in the map
				if (metadata->watchPromise.getFutureReferenceCount() ==
				    1) { // case 2: version_1 < version_2 and future_count == 1
					cx->deleteWatchMetadata(key);
				}
			}
		} catch (Error& e) {
			if (e.code() == error_code_operation_cancelled) {
				throw e;
			}

			Reference<WatchMetadata> metadata = cx->getWatchMetadata(key);
			if (!metadata.isValid()) {
				return Void();
			} else if (metadata->watchPromise.getFutureReferenceCount() == 1) {
				cx->deleteWatchMetadata(key);
				return Void();
			} else if (e.code() == error_code_future_version) {
				continue;
			}
			cx->deleteWatchMetadata(key);
			metadata->watchPromise.sendError(e);
			throw e;
		}
	}
}

ACTOR Future<Void> sameVersionDiffValue(Version ver,
                                        Key key,
                                        Optional<Value> value,
                                        Database cx,
                                        TransactionInfo info,
                                        TagSet tags) {
	state ReadYourWritesTransaction tr(cx);
	loop {
		try {
			tr.setOption(FDBTransactionOptions::READ_SYSTEM_KEYS);
			state Optional<Value> valSS = wait(tr.get(key));
			Reference<WatchMetadata> metadata = cx->getWatchMetadata(key.contents());

			if (metadata.isValid() &&
			    valSS != metadata->value) { // val_3 != val_1 (storage server value doesnt match value in map)
				cx->deleteWatchMetadata(key.contents());

				metadata->watchPromise.send(ver);
				metadata->watchFutureSS.cancel();
			}

			if (valSS ==
			    value) { // val_3 == val_2 (storage server value matches value passed into the function -> new watch)
				metadata = makeReference<WatchMetadata>(key, value, ver, info, tags);
				KeyRef keyRef = cx->setWatchMetadata(metadata);

				metadata->watchFutureSS = watchStorageServerResp(keyRef, cx);
			}

			if (valSS != value)
				return Void(); // if val_3 != val_2

			wait(success(metadata->watchPromise.getFuture())); // val_3 == val_2

			return Void();
		} catch (Error& e) {
			wait(tr.onError(e));
		}
	}
}

Future<Void> getWatchFuture(Version ver,
                            Key key,
                            Optional<Value> value,
                            Database cx,
                            TransactionInfo info,
                            TagSet tags) {
	Reference<WatchMetadata> metadata = cx->getWatchMetadata(key.contents());

	if (!metadata.isValid()) { // case 1: key not in map
		metadata = makeReference<WatchMetadata>(key, value, ver, info, tags);
		KeyRef keyRef = cx->setWatchMetadata(metadata);

		metadata->watchFutureSS = watchStorageServerResp(keyRef, cx);
		return success(metadata->watchPromise.getFuture());
	} else if (metadata->value == value) { // case 2: val_1 == val_2 (received watch with same value as key already in
		                                   // the map so just update)
		if (ver > metadata->version) {
			metadata->version = ver;
			metadata->info = info;
			metadata->tags = tags;
		}

		return success(metadata->watchPromise.getFuture());
	} else if (ver > metadata->version) { // case 3: val_1 != val_2 && version_2 > version_1 (recived watch with
		                                  // different value and a higher version so recreate in SS)
		TEST(true); // Setting a watch that has a different value than the one in the map but a higher version (newer)
		cx->deleteWatchMetadata(key.contents());

		metadata->watchPromise.send(ver);
		metadata->watchFutureSS.cancel();

		metadata = makeReference<WatchMetadata>(key, value, ver, info, tags);
		KeyRef keyRef = cx->setWatchMetadata(metadata);

		metadata->watchFutureSS = watchStorageServerResp(keyRef, cx);

		return success(metadata->watchPromise.getFuture());
	} else if (metadata->version == ver) { // case 5: val_1 != val_2 && version_1 == version_2 (recived watch with
		                                   // different value but same version)
		TEST(true); // Setting a watch which has a different value than the one in the map but the same version
		return sameVersionDiffValue(ver, key, value, cx, info, tags);
	}
	TEST(true); // Setting a watch which has a different value than the one in the map but a lower version (older)
	// case 4: val_1 != val_2 && version_2 < version_1
	return Void();
}

ACTOR Future<Void> watchValueMap(Future<Version> version,
                                 Key key,
                                 Optional<Value> value,
                                 Database cx,
                                 TransactionInfo info,
                                 TagSet tags) {
	state Version ver = wait(version);
	wait(getWatchFuture(ver, key, value, cx, info, tags));
	return Void();
}

void transformRangeLimits(GetRangeLimits limits, Reverse reverse, GetKeyValuesRequest& req) {
	if (limits.bytes != 0) {
		if (!limits.hasRowLimit())
			req.limit = CLIENT_KNOBS->REPLY_BYTE_LIMIT; // Can't get more than this many rows anyway
		else
			req.limit = std::min(CLIENT_KNOBS->REPLY_BYTE_LIMIT, limits.rows);

		if (reverse)
			req.limit *= -1;

		if (!limits.hasByteLimit())
			req.limitBytes = CLIENT_KNOBS->REPLY_BYTE_LIMIT;
		else
			req.limitBytes = std::min(CLIENT_KNOBS->REPLY_BYTE_LIMIT, limits.bytes);
	} else {
		req.limitBytes = CLIENT_KNOBS->REPLY_BYTE_LIMIT;
		req.limit = reverse ? -limits.minRows : limits.minRows;
	}
}

ACTOR Future<RangeResult> getExactRange(Database cx,
                                        Version version,
                                        KeyRange keys,
                                        GetRangeLimits limits,
                                        Reverse reverse,
                                        TransactionInfo info,
                                        TagSet tags) {
	state RangeResult output;
	state Span span("NAPI:getExactRange"_loc, info.spanID);

	// printf("getExactRange( '%s', '%s' )\n", keys.begin.toString().c_str(), keys.end.toString().c_str());
	loop {
		state vector<pair<KeyRange, Reference<LocationInfo>>> locations = wait(getKeyRangeLocations(
		    cx, keys, CLIENT_KNOBS->GET_RANGE_SHARD_LIMIT, reverse, &StorageServerInterface::getKeyValues, info));
		ASSERT(locations.size());
		state int shard = 0;
		loop {
			const KeyRangeRef& range = locations[shard].first;

			GetKeyValuesRequest req;
			req.version = version;
			req.begin = firstGreaterOrEqual(range.begin);
			req.end = firstGreaterOrEqual(range.end);
			req.spanContext = span.context;

			// keep shard's arena around in case of async tss comparison
			req.arena.dependsOn(locations[shard].first.arena());

			transformRangeLimits(limits, reverse, req);
			ASSERT(req.limitBytes > 0 && req.limit != 0 && req.limit < 0 == reverse);

			// FIXME: buggify byte limits on internal functions that use them, instead of globally
			req.tags = cx->sampleReadTags() ? tags : Optional<TagSet>();
			req.debugID = info.debugID;

			try {
				if (info.debugID.present()) {
					g_traceBatch.addEvent(
					    "TransactionDebug", info.debugID.get().first(), "NativeAPI.getExactRange.Before");
					/*TraceEvent("TransactionDebugGetExactRangeInfo", info.debugID.get())
					    .detail("ReqBeginKey", req.begin.getKey())
					    .detail("ReqEndKey", req.end.getKey())
					    .detail("ReqLimit", req.limit)
					    .detail("ReqLimitBytes", req.limitBytes)
					    .detail("ReqVersion", req.version)
					    .detail("Reverse", reverse)
					    .detail("Servers", locations[shard].second->description());*/
				}
				++cx->transactionPhysicalReads;
				state GetKeyValuesReply rep;
				try {
					choose {
						when(wait(cx->connectionFileChanged())) { throw transaction_too_old(); }
						when(GetKeyValuesReply _rep =
						         wait(loadBalance(cx.getPtr(),
						                          locations[shard].second,
						                          &StorageServerInterface::getKeyValues,
						                          req,
						                          TaskPriority::DefaultPromiseEndpoint,
						                          AtMostOnce::FALSE,
						                          cx->enableLocalityLoadBalance ? &cx->queueModel : nullptr))) {
							rep = _rep;
						}
					}
					++cx->transactionPhysicalReadsCompleted;
				} catch (Error&) {
					++cx->transactionPhysicalReadsCompleted;
					throw;
				}
				if (info.debugID.present())
					g_traceBatch.addEvent(
					    "TransactionDebug", info.debugID.get().first(), "NativeAPI.getExactRange.After");
				output.arena().dependsOn(rep.arena);
				output.append(output.arena(), rep.data.begin(), rep.data.size());

				if (limits.hasRowLimit() && rep.data.size() > limits.rows) {
					TraceEvent(SevError, "GetExactRangeTooManyRows")
					    .detail("RowLimit", limits.rows)
					    .detail("DeliveredRows", output.size());
					ASSERT(false);
				}
				limits.decrement(rep.data);

				if (limits.isReached()) {
					output.more = true;
					return output;
				}

				bool more = rep.more;
				// If the reply says there is more but we know that we finished the shard, then fix rep.more
				if (reverse && more && rep.data.size() > 0 &&
				    output[output.size() - 1].key == locations[shard].first.begin)
					more = false;

				if (more) {
					if (!rep.data.size()) {
						TraceEvent(SevError, "GetExactRangeError")
						    .detail("Reason", "More data indicated but no rows present")
						    .detail("LimitBytes", limits.bytes)
						    .detail("LimitRows", limits.rows)
						    .detail("OutputSize", output.size())
						    .detail("OutputBytes", output.expectedSize())
						    .detail("BlockSize", rep.data.size())
						    .detail("BlockBytes", rep.data.expectedSize());
						ASSERT(false);
					}
					TEST(true); // GetKeyValuesReply.more in getExactRange
					// Make next request to the same shard with a beginning key just after the last key returned
					if (reverse)
						locations[shard].first =
						    KeyRangeRef(locations[shard].first.begin, output[output.size() - 1].key);
					else
						locations[shard].first =
						    KeyRangeRef(keyAfter(output[output.size() - 1].key), locations[shard].first.end);
				}

				if (!more || locations[shard].first.empty()) {
					TEST(true); // getExactrange (!more || locations[shard].first.empty())
					if (shard == locations.size() - 1) {
						const KeyRangeRef& range = locations[shard].first;
						KeyRef begin = reverse ? keys.begin : range.end;
						KeyRef end = reverse ? range.begin : keys.end;

						if (begin >= end) {
							output.more = false;
							return output;
						}
						TEST(true); // Multiple requests of key locations

						keys = KeyRangeRef(begin, end);
						break;
					}

					++shard;
				}

				// Soft byte limit - return results early if the user specified a byte limit and we got results
				// This can prevent problems where the desired range spans many shards and would be too slow to
				// fetch entirely.
				if (limits.hasSatisfiedMinRows() && output.size() > 0) {
					output.more = true;
					return output;
				}

			} catch (Error& e) {
				if (e.code() == error_code_wrong_shard_server || e.code() == error_code_all_alternatives_failed) {
					const KeyRangeRef& range = locations[shard].first;

					if (reverse)
						keys = KeyRangeRef(keys.begin, range.end);
					else
						keys = KeyRangeRef(range.begin, keys.end);

					cx->invalidateCache(keys);
					wait(delay(CLIENT_KNOBS->WRONG_SHARD_SERVER_DELAY, info.taskID));
					break;
				} else {
					TraceEvent(SevInfo, "GetExactRangeError")
					    .error(e)
					    .detail("ShardBegin", locations[shard].first.begin)
					    .detail("ShardEnd", locations[shard].first.end);
					throw;
				}
			}
		}
	}
}

Future<Key> resolveKey(Database const& cx,
                       KeySelector const& key,
                       Version const& version,
                       TransactionInfo const& info,
                       TagSet const& tags) {
	if (key.isFirstGreaterOrEqual())
		return Future<Key>(key.getKey());

	if (key.isFirstGreaterThan())
		return Future<Key>(keyAfter(key.getKey()));

	return getKey(cx, key, version, info, tags);
}

ACTOR Future<RangeResult> getRangeFallback(Database cx,
                                           Version version,
                                           KeySelector begin,
                                           KeySelector end,
                                           GetRangeLimits limits,
                                           Reverse reverse,
                                           TransactionInfo info,
                                           TagSet tags) {
	if (version == latestVersion) {
		state Transaction transaction(cx);
		transaction.setOption(FDBTransactionOptions::CAUSAL_READ_RISKY);
		transaction.setOption(FDBTransactionOptions::LOCK_AWARE);
		transaction.setOption(FDBTransactionOptions::PRIORITY_SYSTEM_IMMEDIATE);
		Version ver = wait(transaction.getReadVersion());
		version = ver;
	}

	Future<Key> fb = resolveKey(cx, begin, version, info, tags);
	state Future<Key> fe = resolveKey(cx, end, version, info, tags);

	state Key b = wait(fb);
	state Key e = wait(fe);
	if (b >= e) {
		return RangeResult();
	}

	// if e is allKeys.end, we have read through the end of the database
	// if b is allKeys.begin, we have either read through the beginning of the database,
	// or allKeys.begin exists in the database and will be part of the conflict range anyways

	RangeResult _r = wait(getExactRange(cx, version, KeyRangeRef(b, e), limits, reverse, info, tags));
	RangeResult r = _r;

	if (b == allKeys.begin && ((reverse && !r.more) || !reverse))
		r.readToBegin = true;
	if (e == allKeys.end && ((!reverse && !r.more) || reverse))
		r.readThroughEnd = true;

	ASSERT(!limits.hasRowLimit() || r.size() <= limits.rows);

	// If we were limiting bytes and the returned range is twice the request (plus 10K) log a warning
	if (limits.hasByteLimit() &&
	    r.expectedSize() >
	        size_t(limits.bytes + CLIENT_KNOBS->SYSTEM_KEY_SIZE_LIMIT + CLIENT_KNOBS->VALUE_SIZE_LIMIT + 1) &&
	    limits.minRows == 0) {
		TraceEvent(SevWarnAlways, "GetRangeFallbackTooMuchData")
		    .detail("LimitBytes", limits.bytes)
		    .detail("DeliveredBytes", r.expectedSize())
		    .detail("LimitRows", limits.rows)
		    .detail("DeliveredRows", r.size());
	}

	return r;
}

void getRangeFinished(Database cx,
                      Reference<TransactionLogInfo> trLogInfo,
                      double startTime,
                      KeySelector begin,
                      KeySelector end,
                      Snapshot snapshot,
                      Promise<std::pair<Key, Key>> conflictRange,
                      Reverse reverse,
                      RangeResult result) {
	int64_t bytes = 0;
	for (const KeyValueRef& kv : result) {
		bytes += kv.key.size() + kv.value.size();
	}

	cx->transactionBytesRead += bytes;
	cx->transactionKeysRead += result.size();

	if (trLogInfo) {
		trLogInfo->addLog(FdbClientLogEvents::EventGetRange(
		    startTime, cx->clientLocality.dcId(), now() - startTime, bytes, begin.getKey(), end.getKey()));
	}

	if (!snapshot) {
		Key rangeBegin;
		Key rangeEnd;

		if (result.readToBegin) {
			rangeBegin = allKeys.begin;
		} else if (((!reverse || !result.more || begin.offset > 1) && begin.offset > 0) || result.size() == 0) {
			rangeBegin = Key(begin.getKey(), begin.arena());
		} else {
			rangeBegin = reverse ? result.end()[-1].key : result[0].key;
		}

		if (end.offset > begin.offset && end.getKey() < rangeBegin) {
			rangeBegin = Key(end.getKey(), end.arena());
		}

		if (result.readThroughEnd) {
			rangeEnd = allKeys.end;
		} else if (((reverse || !result.more || end.offset <= 0) && end.offset <= 1) || result.size() == 0) {
			rangeEnd = Key(end.getKey(), end.arena());
		} else {
			rangeEnd = keyAfter(reverse ? result[0].key : result.end()[-1].key);
		}

		if (begin.offset < end.offset && begin.getKey() > rangeEnd) {
			rangeEnd = Key(begin.getKey(), begin.arena());
		}

		conflictRange.send(std::make_pair(rangeBegin, rangeEnd));
	}
}

ACTOR Future<RangeResult> getRange(Database cx,
                                   Reference<TransactionLogInfo> trLogInfo,
                                   Future<Version> fVersion,
                                   KeySelector begin,
                                   KeySelector end,
                                   GetRangeLimits limits,
                                   Promise<std::pair<Key, Key>> conflictRange,
                                   Snapshot snapshot,
                                   Reverse reverse,
                                   TransactionInfo info,
                                   TagSet tags) {
	state GetRangeLimits originalLimits(limits);
	state KeySelector originalBegin = begin;
	state KeySelector originalEnd = end;
	state RangeResult output;
	state Span span("NAPI:getRange"_loc, info.spanID);

	try {
		state Version version = wait(fVersion);
		cx->validateVersion(version);

		state double startTime = now();
		state Version readVersion = version; // Needed for latestVersion requests; if more, make future requests at the
		                                     // version that the first one completed
		                                     // FIXME: Is this really right?  Weaken this and see if there is a problem;
		                                     // if so maybe there is a much subtler problem even with this.

		if (begin.getKey() == allKeys.begin && begin.offset < 1) {
			output.readToBegin = true;
			begin = KeySelector(firstGreaterOrEqual(begin.getKey()), begin.arena());
		}

		ASSERT(!limits.isReached());
		ASSERT((!limits.hasRowLimit() || limits.rows >= limits.minRows) && limits.minRows >= 0);

		loop {
			if (end.getKey() == allKeys.begin && (end.offset < 1 || end.isFirstGreaterOrEqual())) {
				getRangeFinished(
				    cx, trLogInfo, startTime, originalBegin, originalEnd, snapshot, conflictRange, reverse, output);
				return output;
			}

			Key locationKey = reverse ? Key(end.getKey(), end.arena()) : Key(begin.getKey(), begin.arena());
			Reverse locationBackward{ reverse ? (end - 1).isBackward() : begin.isBackward() };
			state pair<KeyRange, Reference<LocationInfo>> beginServer =
			    wait(getKeyLocation(cx, locationKey, &StorageServerInterface::getKeyValues, info, locationBackward));
			state KeyRange shard = beginServer.first;
			state bool modifiedSelectors = false;
			state GetKeyValuesRequest req;

			req.isFetchKeys = (info.taskID == TaskPriority::FetchKeys);
			req.version = readVersion;

			// In case of async tss comparison, also make req arena depend on begin, end, and/or shard's arena depending
			// on which  is used
			bool dependOnShard = false;
			if (reverse && (begin - 1).isDefinitelyLess(shard.begin) &&
			    (!begin.isFirstGreaterOrEqual() ||
			     begin.getKey() != shard.begin)) { // In this case we would be setting modifiedSelectors to true, but
				                                   // not modifying anything

				req.begin = firstGreaterOrEqual(shard.begin);
				modifiedSelectors = true;
				req.arena.dependsOn(shard.arena());
				dependOnShard = true;
			} else {
				req.begin = begin;
				req.arena.dependsOn(begin.arena());
			}

			if (!reverse && end.isDefinitelyGreater(shard.end)) {
				req.end = firstGreaterOrEqual(shard.end);
				modifiedSelectors = true;
				if (!dependOnShard) {
					req.arena.dependsOn(shard.arena());
				}
			} else {
				req.end = end;
				req.arena.dependsOn(end.arena());
			}

			transformRangeLimits(limits, reverse, req);
			ASSERT(req.limitBytes > 0 && req.limit != 0 && req.limit < 0 == reverse);

			req.tags = cx->sampleReadTags() ? tags : Optional<TagSet>();
			req.debugID = info.debugID;
			req.spanContext = span.context;
			try {
				if (info.debugID.present()) {
					g_traceBatch.addEvent("TransactionDebug", info.debugID.get().first(), "NativeAPI.getRange.Before");
					/*TraceEvent("TransactionDebugGetRangeInfo", info.debugID.get())
					    .detail("ReqBeginKey", req.begin.getKey())
					    .detail("ReqEndKey", req.end.getKey())
					    .detail("OriginalBegin", originalBegin.toString())
					    .detail("OriginalEnd", originalEnd.toString())
					    .detail("Begin", begin.toString())
					    .detail("End", end.toString())
					    .detail("Shard", shard)
					    .detail("ReqLimit", req.limit)
					    .detail("ReqLimitBytes", req.limitBytes)
					    .detail("ReqVersion", req.version)
					    .detail("Reverse", reverse)
					    .detail("ModifiedSelectors", modifiedSelectors)
					    .detail("Servers", beginServer.second->description());*/
				}

				++cx->transactionPhysicalReads;
				state GetKeyValuesReply rep;
				try {
					if (CLIENT_BUGGIFY_WITH_PROB(.01)) {
						throw deterministicRandom()->randomChoice(
						    std::vector<Error>{ transaction_too_old(), future_version() });
					}
					GetKeyValuesReply _rep =
					    wait(loadBalance(cx.getPtr(),
					                     beginServer.second,
					                     &StorageServerInterface::getKeyValues,
					                     req,
					                     TaskPriority::DefaultPromiseEndpoint,
					                     AtMostOnce::FALSE,
					                     cx->enableLocalityLoadBalance ? &cx->queueModel : nullptr));
					rep = _rep;
					++cx->transactionPhysicalReadsCompleted;
				} catch (Error&) {
					++cx->transactionPhysicalReadsCompleted;
					throw;
				}

				if (info.debugID.present()) {
					g_traceBatch.addEvent("TransactionDebug",
					                      info.debugID.get().first(),
					                      "NativeAPI.getRange.After"); //.detail("SizeOf", rep.data.size());
					/*TraceEvent("TransactionDebugGetRangeDone", info.debugID.get())
					    .detail("ReqBeginKey", req.begin.getKey())
					    .detail("ReqEndKey", req.end.getKey())
					    .detail("RepIsMore", rep.more)
					    .detail("VersionReturned", rep.version)
					    .detail("RowsReturned", rep.data.size());*/
				}

				ASSERT(!rep.more || rep.data.size());
				ASSERT(!limits.hasRowLimit() || rep.data.size() <= limits.rows);

				limits.decrement(rep.data);

				if (reverse && begin.isLastLessOrEqual() && rep.data.size() &&
				    rep.data.end()[-1].key == begin.getKey()) {
					modifiedSelectors = false;
				}

				bool finished = limits.isReached() || (!modifiedSelectors && !rep.more) || limits.hasSatisfiedMinRows();
				bool readThrough = modifiedSelectors && !rep.more;

				// optimization: first request got all data--just return it
				if (finished && !output.size()) {
					bool readToBegin = output.readToBegin;
					bool readThroughEnd = output.readThroughEnd;

					output = RangeResult(RangeResultRef(rep.data, modifiedSelectors || limits.isReached() || rep.more),
					                     rep.arena);
					output.readToBegin = readToBegin;
					output.readThroughEnd = readThroughEnd;

					if (BUGGIFY && limits.hasByteLimit() && output.size() > std::max(1, originalLimits.minRows)) {
						// Copy instead of resizing because TSS maybe be using output's arena for comparison. This only
						// happens in simulation so it's fine
						RangeResult copy;
						int newSize =
						    deterministicRandom()->randomInt(std::max(1, originalLimits.minRows), output.size());
						for (int i = 0; i < newSize; i++) {
							copy.push_back_deep(copy.arena(), output[i]);
						}
						output = copy;
						output.more = true;

						getRangeFinished(cx,
						                 trLogInfo,
						                 startTime,
						                 originalBegin,
						                 originalEnd,
						                 snapshot,
						                 conflictRange,
						                 reverse,
						                 output);
						return output;
					}

					if (readThrough) {
						output.arena().dependsOn(shard.arena());
						output.readThrough = reverse ? shard.begin : shard.end;
					}

					getRangeFinished(
					    cx, trLogInfo, startTime, originalBegin, originalEnd, snapshot, conflictRange, reverse, output);
					return output;
				}

				output.arena().dependsOn(rep.arena);
				output.append(output.arena(), rep.data.begin(), rep.data.size());

				if (finished) {
					if (readThrough) {
						output.arena().dependsOn(shard.arena());
						output.readThrough = reverse ? shard.begin : shard.end;
					}
					output.more = modifiedSelectors || limits.isReached() || rep.more;

					getRangeFinished(
					    cx, trLogInfo, startTime, originalBegin, originalEnd, snapshot, conflictRange, reverse, output);
					return output;
				}

				readVersion = rep.version; // see above comment

				if (!rep.more) {
					ASSERT(modifiedSelectors);
					TEST(true); // !GetKeyValuesReply.more and modifiedSelectors in getRange

					if (!rep.data.size()) {
						RangeResult result = wait(getRangeFallback(
						    cx, version, originalBegin, originalEnd, originalLimits, reverse, info, tags));
						getRangeFinished(cx,
						                 trLogInfo,
						                 startTime,
						                 originalBegin,
						                 originalEnd,
						                 snapshot,
						                 conflictRange,
						                 reverse,
						                 result);
						return result;
					}

					if (reverse)
						end = firstGreaterOrEqual(shard.begin);
					else
						begin = firstGreaterOrEqual(shard.end);
				} else {
					TEST(true); // GetKeyValuesReply.more in getRange
					if (reverse)
						end = firstGreaterOrEqual(output[output.size() - 1].key);
					else
						begin = firstGreaterThan(output[output.size() - 1].key);
				}

			} catch (Error& e) {
				if (info.debugID.present()) {
					g_traceBatch.addEvent("TransactionDebug", info.debugID.get().first(), "NativeAPI.getRange.Error");
					TraceEvent("TransactionDebugError", info.debugID.get()).error(e);
				}
				if (e.code() == error_code_wrong_shard_server || e.code() == error_code_all_alternatives_failed ||
				    (e.code() == error_code_transaction_too_old && readVersion == latestVersion)) {
					cx->invalidateCache(reverse ? end.getKey() : begin.getKey(),
					                    Reverse{ reverse ? (end - 1).isBackward() : begin.isBackward() });

					if (e.code() == error_code_wrong_shard_server) {
						RangeResult result = wait(getRangeFallback(
						    cx, version, originalBegin, originalEnd, originalLimits, reverse, info, tags));
						getRangeFinished(cx,
						                 trLogInfo,
						                 startTime,
						                 originalBegin,
						                 originalEnd,
						                 snapshot,
						                 conflictRange,
						                 reverse,
						                 result);
						return result;
					}

					wait(delay(CLIENT_KNOBS->WRONG_SHARD_SERVER_DELAY, info.taskID));
				} else {
					if (trLogInfo)
						trLogInfo->addLog(FdbClientLogEvents::EventGetRangeError(startTime,
						                                                         cx->clientLocality.dcId(),
						                                                         static_cast<int>(e.code()),
						                                                         begin.getKey(),
						                                                         end.getKey()));

					throw e;
				}
			}
		}
	} catch (Error& e) {
		if (conflictRange.canBeSet()) {
			conflictRange.send(std::make_pair(Key(), Key()));
		}

		throw;
	}
}

template <class StreamReply>
struct TSSDuplicateStreamData {
	PromiseStream<StreamReply> stream;
	Promise<Void> tssComparisonDone;

	// empty constructor for optional?
	TSSDuplicateStreamData() {}

	TSSDuplicateStreamData(PromiseStream<StreamReply> stream) : stream(stream) {}

	bool done() { return tssComparisonDone.getFuture().isReady(); }

	void setDone() {
		if (tssComparisonDone.canBeSet()) {
			tssComparisonDone.send(Void());
		}
	}

	~TSSDuplicateStreamData() {}
};

// Error tracking here is weird, and latency doesn't really mean the same thing here as it does with normal tss
// comparisons, so this is pretty much just counting mismatches
ACTOR template <class Request>
static Future<Void> tssStreamComparison(Request request,
                                        TSSDuplicateStreamData<REPLYSTREAM_TYPE(Request)> streamData,
                                        ReplyPromiseStream<REPLYSTREAM_TYPE(Request)> tssReplyStream,
                                        TSSEndpointData tssData) {
	state bool ssEndOfStream = false;
	state bool tssEndOfStream = false;
	state Optional<REPLYSTREAM_TYPE(Request)> ssReply = Optional<REPLYSTREAM_TYPE(Request)>();
	state Optional<REPLYSTREAM_TYPE(Request)> tssReply = Optional<REPLYSTREAM_TYPE(Request)>();

	loop {
		// reset replies
		ssReply = Optional<REPLYSTREAM_TYPE(Request)>();
		tssReply = Optional<REPLYSTREAM_TYPE(Request)>();

		state double startTime = now();
		// wait for ss response
		try {
			REPLYSTREAM_TYPE(Request) _ssReply = waitNext(streamData.stream.getFuture());
			ssReply = _ssReply;
		} catch (Error& e) {
			if (e.code() == error_code_actor_cancelled) {
				streamData.setDone();
				throw;
			}
			if (e.code() == error_code_end_of_stream) {
				// ss response will be set to empty, to compare to the SS response if it wasn't empty and cause a
				// mismatch
				ssEndOfStream = true;
			} else {
				tssData.metrics->ssError(e.code());
			}
			TEST(e.code() != error_code_end_of_stream); // SS got error in TSS stream comparison
		}

		state double sleepTime = std::max(startTime + FLOW_KNOBS->LOAD_BALANCE_TSS_TIMEOUT - now(), 0.0);
		// wait for tss response
		try {
			choose {
				when(REPLYSTREAM_TYPE(Request) _tssReply = waitNext(tssReplyStream.getFuture())) {
					tssReply = _tssReply;
				}
				when(wait(delay(sleepTime))) {
					++tssData.metrics->tssTimeouts;
					TEST(true); // Got TSS timeout in stream comparison
				}
			}
		} catch (Error& e) {
			if (e.code() == error_code_actor_cancelled) {
				streamData.setDone();
				throw;
			}
			if (e.code() == error_code_end_of_stream) {
				// tss response will be set to empty, to compare to the SS response if it wasn't empty and cause a
				// mismatch
				tssEndOfStream = true;
			} else {
				tssData.metrics->tssError(e.code());
			}
			TEST(e.code() != error_code_end_of_stream); // TSS got error in TSS stream comparison
		}

		if (!ssEndOfStream || !tssEndOfStream) {
			++tssData.metrics->streamComparisons;
		}

		// if both are successful, compare
		if (ssReply.present() && tssReply.present()) {
			// compare results
			// FIXME: this code is pretty much identical to LoadBalance.h
			// TODO could add team check logic in if we added synchronous way to turn this into a fixed getRange request
			// and send it to the whole team and compare? I think it's fine to skip that for streaming though
			TEST(ssEndOfStream != tssEndOfStream); // SS or TSS stream finished early!

			// skip tss comparison if both are end of stream
			if ((!ssEndOfStream || !tssEndOfStream) && !TSS_doCompare(ssReply.get(), tssReply.get())) {
				TEST(true); // TSS mismatch in stream comparison
				TraceEvent mismatchEvent(
				    (g_network->isSimulated() && g_simulator.tssMode == ISimulator::TSSMode::EnabledDropMutations)
				        ? SevWarnAlways
				        : SevError,
				    TSS_mismatchTraceName(request));
				mismatchEvent.setMaxEventLength(FLOW_KNOBS->TSS_LARGE_TRACE_SIZE);
				mismatchEvent.detail("TSSID", tssData.tssId);

				if (tssData.metrics->shouldRecordDetailedMismatch()) {
					TSS_traceMismatch(mismatchEvent, request, ssReply.get(), tssReply.get());

					TEST(FLOW_KNOBS
					         ->LOAD_BALANCE_TSS_MISMATCH_TRACE_FULL); // Tracing Full TSS Mismatch in stream comparison
					TEST(!FLOW_KNOBS->LOAD_BALANCE_TSS_MISMATCH_TRACE_FULL); // Tracing Partial TSS Mismatch in stream
					                                                         // comparison and storing the rest in FDB

					if (!FLOW_KNOBS->LOAD_BALANCE_TSS_MISMATCH_TRACE_FULL) {
						mismatchEvent.disable();
						UID mismatchUID = deterministicRandom()->randomUniqueID();
						tssData.metrics->recordDetailedMismatchData(mismatchUID, mismatchEvent.getFields().toString());

						// record a summarized trace event instead
						TraceEvent summaryEvent((g_network->isSimulated() &&
						                         g_simulator.tssMode == ISimulator::TSSMode::EnabledDropMutations)
						                            ? SevWarnAlways
						                            : SevError,
						                        TSS_mismatchTraceName(request));
						summaryEvent.detail("TSSID", tssData.tssId).detail("MismatchId", mismatchUID);
					}
				} else {
					// don't record trace event
					mismatchEvent.disable();
				}
				streamData.setDone();
				return Void();
			}
		}
		if (!ssReply.present() || !tssReply.present() || ssEndOfStream || tssEndOfStream) {
			// if both streams don't still have more data, stop comparison
			streamData.setDone();
			return Void();
		}
	}
}

// Currently only used for GetKeyValuesStream but could easily be plugged for other stream types
// User of the stream has to forward the SS's responses to the returned promise stream, if it is set
template <class Request>
Optional<TSSDuplicateStreamData<REPLYSTREAM_TYPE(Request)>>
maybeDuplicateTSSStreamFragment(Request& req, QueueModel* model, RequestStream<Request> const* ssStream) {
	if (model) {
		Optional<TSSEndpointData> tssData = model->getTssData(ssStream->getEndpoint().token.first());

		if (tssData.present()) {
			TEST(true); // duplicating stream to TSS
			resetReply(req);
			// FIXME: optimize to avoid creating new netNotifiedQueueWithAcknowledgements for each stream duplication
			RequestStream<Request> tssRequestStream(tssData.get().endpoint);
			ReplyPromiseStream<REPLYSTREAM_TYPE(Request)> tssReplyStream = tssRequestStream.getReplyStream(req);
			PromiseStream<REPLYSTREAM_TYPE(Request)> ssDuplicateReplyStream;
			TSSDuplicateStreamData<REPLYSTREAM_TYPE(Request)> streamData(ssDuplicateReplyStream);
			model->addActor.send(tssStreamComparison(req, streamData, tssReplyStream, tssData.get()));
			return Optional<TSSDuplicateStreamData<REPLYSTREAM_TYPE(Request)>>(streamData);
		}
	}
	return Optional<TSSDuplicateStreamData<REPLYSTREAM_TYPE(Request)>>();
}

// Streams all of the KV pairs in a target key range into a ParallelStream fragment
ACTOR Future<Void> getRangeStreamFragment(ParallelStream<RangeResult>::Fragment* results,
                                          Database cx,
                                          Reference<TransactionLogInfo> trLogInfo,
                                          Version version,
                                          KeyRange keys,
                                          GetRangeLimits limits,
                                          Snapshot snapshot,
                                          Reverse reverse,
                                          TransactionInfo info,
                                          TagSet tags,
                                          SpanID spanContext) {
	loop {
		state vector<pair<KeyRange, Reference<LocationInfo>>> locations = wait(getKeyRangeLocations(
		    cx, keys, CLIENT_KNOBS->GET_RANGE_SHARD_LIMIT, reverse, &StorageServerInterface::getKeyValuesStream, info));
		ASSERT(locations.size());
		state int shard = 0;
		loop {
			const KeyRange& range = locations[shard].first;

			state Optional<TSSDuplicateStreamData<GetKeyValuesStreamReply>> tssDuplicateStream;
			state GetKeyValuesStreamRequest req;
			req.version = version;
			req.begin = firstGreaterOrEqual(range.begin);
			req.end = firstGreaterOrEqual(range.end);
			req.spanContext = spanContext;
			req.limit = reverse ? -CLIENT_KNOBS->REPLY_BYTE_LIMIT : CLIENT_KNOBS->REPLY_BYTE_LIMIT;
			req.limitBytes = std::numeric_limits<int>::max();

			// keep shard's arena around in case of async tss comparison
			req.arena.dependsOn(range.arena());

			ASSERT(req.limitBytes > 0 && req.limit != 0 && req.limit < 0 == reverse);

			// FIXME: buggify byte limits on internal functions that use them, instead of globally
			req.tags = cx->sampleReadTags() ? tags : Optional<TagSet>();
			req.debugID = info.debugID;

			try {
				if (info.debugID.present()) {
					g_traceBatch.addEvent(
					    "TransactionDebug", info.debugID.get().first(), "NativeAPI.RangeStream.Before");
				}
				++cx->transactionPhysicalReads;
				state GetKeyValuesStreamReply rep;

				if (locations[shard].second->size() == 0) {
					wait(cx->connectionFileChanged());
					results->sendError(transaction_too_old());
					return Void();
				}

				state int useIdx = -1;

				loop {
					// FIXME: create a load balance function for this code so future users of reply streams do not have
					// to duplicate this code
					int count = 0;
					for (int i = 0; i < locations[shard].second->size(); i++) {
						if (!IFailureMonitor::failureMonitor()
						         .getState(locations[shard]
						                       .second->get(i, &StorageServerInterface::getKeyValuesStream)
						                       .getEndpoint())
						         .failed) {
							if (deterministicRandom()->random01() <= 1.0 / ++count) {
								useIdx = i;
							}
						}
					}

					if (useIdx >= 0) {
						break;
					}

					vector<Future<Void>> ok(locations[shard].second->size());
					for (int i = 0; i < ok.size(); i++) {
						ok[i] = IFailureMonitor::failureMonitor().onStateEqual(
						    locations[shard].second->get(i, &StorageServerInterface::getKeyValuesStream).getEndpoint(),
						    FailureStatus(false));
					}

					// Making this SevWarn means a lot of clutter
					if (now() - g_network->networkInfo.newestAlternativesFailure > 1 ||
					    deterministicRandom()->random01() < 0.01) {
						TraceEvent("AllAlternativesFailed")
						    .detail("Alternatives", locations[shard].second->description());
					}

					wait(allAlternativesFailedDelay(quorum(ok, 1)));
				}

				state ReplyPromiseStream<GetKeyValuesStreamReply> replyStream =
				    locations[shard]
				        .second->get(useIdx, &StorageServerInterface::getKeyValuesStream)
				        .getReplyStream(req);

				tssDuplicateStream = maybeDuplicateTSSStreamFragment(
				    req,
				    cx->enableLocalityLoadBalance ? &cx->queueModel : nullptr,
				    &locations[shard].second->get(useIdx, &StorageServerInterface::getKeyValuesStream));

				state bool breakAgain = false;
				loop {
					wait(results->onEmpty());
					try {
						choose {
							when(wait(cx->connectionFileChanged())) {
								results->sendError(transaction_too_old());
								if (tssDuplicateStream.present() && !tssDuplicateStream.get().done()) {
									tssDuplicateStream.get().stream.sendError(transaction_too_old());
								}
								return Void();
							}

							when(GetKeyValuesStreamReply _rep = waitNext(replyStream.getFuture())) { rep = _rep; }
						}
						++cx->transactionPhysicalReadsCompleted;
					} catch (Error& e) {
						++cx->transactionPhysicalReadsCompleted;
						if (e.code() == error_code_broken_promise) {
							if (tssDuplicateStream.present() && !tssDuplicateStream.get().done()) {
								tssDuplicateStream.get().stream.sendError(connection_failed());
							}
							throw connection_failed();
						}
						if (e.code() != error_code_end_of_stream) {
							if (tssDuplicateStream.present() && !tssDuplicateStream.get().done()) {
								tssDuplicateStream.get().stream.sendError(e);
							}
							throw;
						}
						rep = GetKeyValuesStreamReply();
					}
					if (info.debugID.present())
						g_traceBatch.addEvent(
						    "TransactionDebug", info.debugID.get().first(), "NativeAPI.getExactRange.After");
					RangeResult output(RangeResultRef(rep.data, rep.more), rep.arena);

					if (tssDuplicateStream.present() && !tssDuplicateStream.get().done()) {
						// shallow copy the reply with an arena depends, and send it to the duplicate stream for TSS
						GetKeyValuesStreamReply replyCopy;
						replyCopy.version = rep.version;
						replyCopy.more = rep.more;
						replyCopy.cached = rep.cached;
						replyCopy.arena.dependsOn(rep.arena);
						replyCopy.data.append(replyCopy.arena, rep.data.begin(), rep.data.size());
						tssDuplicateStream.get().stream.send(replyCopy);
					}

					int64_t bytes = 0;
					for (const KeyValueRef& kv : output) {
						bytes += kv.key.size() + kv.value.size();
					}

					cx->transactionBytesRead += bytes;
					cx->transactionKeysRead += output.size();

					// If the reply says there is more but we know that we finished the shard, then fix rep.more
					if (reverse && output.more && rep.data.size() > 0 &&
					    output[output.size() - 1].key == locations[shard].first.begin) {
						output.more = false;
					}

					if (output.more) {
						if (!rep.data.size()) {
							TraceEvent(SevError, "GetRangeStreamError")
							    .detail("Reason", "More data indicated but no rows present")
							    .detail("LimitBytes", limits.bytes)
							    .detail("LimitRows", limits.rows)
							    .detail("OutputSize", output.size())
							    .detail("OutputBytes", output.expectedSize())
							    .detail("BlockSize", rep.data.size())
							    .detail("BlockBytes", rep.data.expectedSize());
							ASSERT(false);
						}
						TEST(true); // GetKeyValuesStreamReply.more in getRangeStream
						// Make next request to the same shard with a beginning key just after the last key returned
						if (reverse)
							locations[shard].first =
							    KeyRangeRef(locations[shard].first.begin, output[output.size() - 1].key);
						else
							locations[shard].first =
							    KeyRangeRef(keyAfter(output[output.size() - 1].key), locations[shard].first.end);
					}

					if (locations[shard].first.empty()) {
						output.more = false;
					}

					if (!output.more) {
						const KeyRange& range = locations[shard].first;
						if (shard == locations.size() - 1) {
							KeyRef begin = reverse ? keys.begin : range.end;
							KeyRef end = reverse ? range.begin : keys.end;

							if (begin >= end) {
								if (range.begin == allKeys.begin) {
									output.readToBegin = true;
								}
								if (range.end == allKeys.end) {
									output.readThroughEnd = true;
								}
								output.arena().dependsOn(keys.arena());
								output.readThrough = reverse ? keys.begin : keys.end;
								results->send(std::move(output));
								results->finish();
								if (tssDuplicateStream.present() && !tssDuplicateStream.get().done()) {
									tssDuplicateStream.get().stream.sendError(end_of_stream());
								}
								return Void();
							}
							keys = KeyRangeRef(begin, end);
							breakAgain = true;
						} else {
							++shard;
						}
						output.arena().dependsOn(range.arena());
						output.readThrough = reverse ? range.begin : range.end;
						results->send(std::move(output));
						break;
					}

					ASSERT(output.size());
					if (keys.begin == allKeys.begin && !reverse) {
						output.readToBegin = true;
					}
					if (keys.end == allKeys.end && reverse) {
						output.readThroughEnd = true;
					}
					results->send(std::move(output));
				}
				if (breakAgain) {
					break;
				}
			} catch (Error& e) {
				// send errors to tss duplicate stream, including actor_cancelled
				if (tssDuplicateStream.present() && !tssDuplicateStream.get().done()) {
					tssDuplicateStream.get().stream.sendError(e);
				}
				if (e.code() == error_code_actor_cancelled) {
					throw;
				}
				if (e.code() == error_code_wrong_shard_server || e.code() == error_code_all_alternatives_failed ||
				    e.code() == error_code_connection_failed) {
					const KeyRangeRef& range = locations[shard].first;

					if (reverse)
						keys = KeyRangeRef(keys.begin, range.end);
					else
						keys = KeyRangeRef(range.begin, keys.end);

					cx->invalidateCache(keys);
					wait(delay(CLIENT_KNOBS->WRONG_SHARD_SERVER_DELAY, info.taskID));
					break;
				} else {
					results->sendError(e);
					return Void();
				}
			}
		}
	}
}

ACTOR Future<Standalone<VectorRef<KeyRef>>> getRangeSplitPoints(Database cx, KeyRange keys, int64_t chunkSize);

static KeyRange intersect(KeyRangeRef lhs, KeyRangeRef rhs) {
	return KeyRange(KeyRangeRef(std::max(lhs.begin, rhs.begin), std::min(lhs.end, rhs.end)));
}

// Divides the requested key range into 1MB fragments, create range streams for each fragment, and merges the results so
// the client get them in order
ACTOR Future<Void> getRangeStream(PromiseStream<RangeResult> _results,
                                  Database cx,
                                  Reference<TransactionLogInfo> trLogInfo,
                                  Future<Version> fVersion,
                                  KeySelector begin,
                                  KeySelector end,
                                  GetRangeLimits limits,
                                  Promise<std::pair<Key, Key>> conflictRange,
                                  Snapshot snapshot,
                                  Reverse reverse,
                                  TransactionInfo info,
                                  TagSet tags) {

	state ParallelStream<RangeResult> results(_results, CLIENT_KNOBS->RANGESTREAM_BUFFERED_FRAGMENTS_LIMIT);

	// FIXME: better handling to disable row limits
	ASSERT(!limits.hasRowLimit());
	state Span span("NAPI:getRangeStream"_loc, info.spanID);

	state Version version = wait(fVersion);
	cx->validateVersion(version);

	Future<Key> fb = resolveKey(cx, begin, version, info, tags);
	state Future<Key> fe = resolveKey(cx, end, version, info, tags);

	state Key b = wait(fb);
	state Key e = wait(fe);

	if (!snapshot) {
		// FIXME: this conflict range is too large, and should be updated continously as results are returned
		conflictRange.send(std::make_pair(std::min(b, Key(begin.getKey(), begin.arena())),
		                                  std::max(e, Key(end.getKey(), end.arena()))));
	}

	if (b >= e) {
		wait(results.finish());
		return Void();
	}

	// if e is allKeys.end, we have read through the end of the database
	// if b is allKeys.begin, we have either read through the beginning of the database,
	// or allKeys.begin exists in the database and will be part of the conflict range anyways

	state std::vector<Future<Void>> outstandingRequests;
	while (b < e) {
		state pair<KeyRange, Reference<LocationInfo>> ssi =
		    wait(getKeyLocation(cx, reverse ? e : b, &StorageServerInterface::getKeyValuesStream, info, reverse));
		state KeyRange shardIntersection = intersect(ssi.first, KeyRangeRef(b, e));
		state Standalone<VectorRef<KeyRef>> splitPoints =
		    wait(getRangeSplitPoints(cx, shardIntersection, CLIENT_KNOBS->RANGESTREAM_FRAGMENT_SIZE));
		state std::vector<KeyRange> toSend;
		// state std::vector<Future<std::list<KeyRangeRef>::iterator>> outstandingRequests;

		if (!splitPoints.empty()) {
			toSend.push_back(KeyRange(KeyRangeRef(shardIntersection.begin, splitPoints.front()), splitPoints.arena()));
			for (int i = 0; i < splitPoints.size() - 1; ++i) {
				toSend.push_back(KeyRange(KeyRangeRef(splitPoints[i], splitPoints[i + 1]), splitPoints.arena()));
			}
			toSend.push_back(KeyRange(KeyRangeRef(splitPoints.back(), shardIntersection.end), splitPoints.arena()));
		} else {
			toSend.push_back(KeyRange(KeyRangeRef(shardIntersection.begin, shardIntersection.end)));
		}

		state int idx = 0;
		state int useIdx = 0;
		for (; idx < toSend.size(); ++idx) {
			useIdx = reverse ? toSend.size() - idx - 1 : idx;
			if (toSend[useIdx].empty()) {
				continue;
			}
			ParallelStream<RangeResult>::Fragment* fragment = wait(results.createFragment());
			outstandingRequests.push_back(getRangeStreamFragment(
			    fragment, cx, trLogInfo, version, toSend[useIdx], limits, snapshot, reverse, info, tags, span.context));
		}
		if (reverse) {
			e = shardIntersection.begin;
		} else {
			b = shardIntersection.end;
		}
	}
	wait(waitForAll(outstandingRequests) && results.finish());
	return Void();
}

Future<RangeResult> getRange(Database const& cx,
                             Future<Version> const& fVersion,
                             KeySelector const& begin,
                             KeySelector const& end,
                             GetRangeLimits const& limits,
                             Reverse const& reverse,
                             TransactionInfo const& info,
                             TagSet const& tags) {
	return getRange(cx,
	                Reference<TransactionLogInfo>(),
	                fVersion,
	                begin,
	                end,
	                limits,
	                Promise<std::pair<Key, Key>>(),
	                Snapshot::TRUE,
	                reverse,
	                info,
	                tags);
}

bool DatabaseContext::debugUseTags = false;
const std::vector<std::string> DatabaseContext::debugTransactionTagChoices = { "a", "b", "c", "d", "e", "f", "g",
	                                                                           "h", "i", "j", "k", "l", "m", "n",
	                                                                           "o", "p", "q", "r", "s", "t" };

void debugAddTags(Transaction* tr) {
	int numTags = deterministicRandom()->randomInt(0, CLIENT_KNOBS->MAX_TAGS_PER_TRANSACTION + 1);
	for (int i = 0; i < numTags; ++i) {
		TransactionTag tag;
		if (deterministicRandom()->random01() < 0.7) {
			tag = TransactionTagRef(deterministicRandom()->randomChoice(DatabaseContext::debugTransactionTagChoices));
		} else {
			int length = deterministicRandom()->randomInt(1, CLIENT_KNOBS->MAX_TRANSACTION_TAG_LENGTH + 1);
			uint8_t* s = new (tag.arena()) uint8_t[length];
			for (int j = 0; j < length; ++j) {
				s[j] = (uint8_t)deterministicRandom()->randomInt(0, 256);
			}

			tag.contents() = TransactionTagRef(s, length);
		}

		if (deterministicRandom()->coinflip()) {
			tr->options.readTags.addTag(tag);
		}
		tr->options.tags.addTag(tag);
	}
}

SpanID generateSpanID(int transactionTracingEnabled) {
	uint64_t tid = deterministicRandom()->randomUInt64();
	if (transactionTracingEnabled > 0) {
		return SpanID(tid, deterministicRandom()->randomUInt64());
	} else {
		return SpanID(tid, 0);
	}
}

Transaction::Transaction()
  : info(TaskPriority::DefaultEndpoint, generateSpanID(true)), span(info.spanID, "Transaction"_loc) {}

Transaction::Transaction(Database const& cx)
  : cx(cx), info(cx->taskID, generateSpanID(cx->transactionTracingEnabled)), backoff(CLIENT_KNOBS->DEFAULT_BACKOFF),
    committedVersion(invalidVersion), versionstampPromise(Promise<Standalone<StringRef>>()), options(cx), numErrors(0),
    trLogInfo(createTrLogInfoProbabilistically(cx)), tr(info.spanID), span(info.spanID, "Transaction"_loc) {
	if (DatabaseContext::debugUseTags) {
		debugAddTags(this);
	}
}

Transaction::~Transaction() {
	flushTrLogsIfEnabled();
	cancelWatches();
}

void Transaction::operator=(Transaction&& r) noexcept {
	flushTrLogsIfEnabled();
	cx = std::move(r.cx);
	tr = std::move(r.tr);
	readVersion = std::move(r.readVersion);
	metadataVersion = std::move(r.metadataVersion);
	extraConflictRanges = std::move(r.extraConflictRanges);
	commitResult = std::move(r.commitResult);
	committing = std::move(r.committing);
	options = std::move(r.options);
	info = r.info;
	backoff = r.backoff;
	numErrors = r.numErrors;
	committedVersion = r.committedVersion;
	versionstampPromise = std::move(r.versionstampPromise);
	watches = r.watches;
	trLogInfo = std::move(r.trLogInfo);
}

void Transaction::flushTrLogsIfEnabled() {
	if (trLogInfo && trLogInfo->logsAdded && trLogInfo->trLogWriter.getData()) {
		ASSERT(trLogInfo->flushed == false);
		cx->clientStatusUpdater.inStatusQ.push_back({ trLogInfo->identifier, std::move(trLogInfo->trLogWriter) });
		trLogInfo->flushed = true;
	}
}

void Transaction::setVersion(Version v) {
	startTime = now();
	if (readVersion.isValid())
		throw read_version_already_set();
	if (v <= 0)
		throw version_invalid();
	readVersion = v;
}

Future<Optional<Value>> Transaction::get(const Key& key, Snapshot snapshot) {
	++cx->transactionLogicalReads;
	++cx->transactionGetValueRequests;
	// ASSERT (key < allKeys.end);

	// There are no keys in the database with size greater than KEY_SIZE_LIMIT
	if (key.size() >
	    (key.startsWith(systemKeys.begin) ? CLIENT_KNOBS->SYSTEM_KEY_SIZE_LIMIT : CLIENT_KNOBS->KEY_SIZE_LIMIT))
		return Optional<Value>();

	auto ver = getReadVersion();

	/*	if (!systemKeys.contains(key))
	        return Optional<Value>(Value()); */

	if (!snapshot)
		tr.transaction.read_conflict_ranges.push_back(tr.arena, singleKeyRange(key, tr.arena));

	if (key == metadataVersionKey) {
		++cx->transactionMetadataVersionReads;
		if (!ver.isReady() || metadataVersion.isSet()) {
			return metadataVersion.getFuture();
		} else {
			if (ver.isError())
				return ver.getError();
			if (ver.get() == cx->metadataVersionCache[cx->mvCacheInsertLocation].first) {
				return cx->metadataVersionCache[cx->mvCacheInsertLocation].second;
			}

			Version v = ver.get();
			int hi = cx->mvCacheInsertLocation;
			int lo = (cx->mvCacheInsertLocation + 1) % cx->metadataVersionCache.size();

			while (hi != lo) {
				int cu = hi > lo ? (hi + lo) / 2
				                 : ((hi + cx->metadataVersionCache.size() + lo) / 2) % cx->metadataVersionCache.size();
				if (v == cx->metadataVersionCache[cu].first) {
					return cx->metadataVersionCache[cu].second;
				}
				if (cu == lo) {
					break;
				}
				if (v < cx->metadataVersionCache[cu].first) {
					hi = cu;
				} else {
					lo = (cu + 1) % cx->metadataVersionCache.size();
				}
			}
		}
	}

	return getValue(ver, key, cx, info, trLogInfo, options.readTags);
}

void Watch::setWatch(Future<Void> watchFuture) {
	this->watchFuture = watchFuture;

	// Cause the watch loop to go around and start waiting on watchFuture
	onSetWatchTrigger.send(Void());
}

// FIXME: This seems pretty horrible. Now a Database can't die until all of its watches do...
ACTOR Future<Void> watch(Reference<Watch> watch, Database cx, TagSet tags, TransactionInfo info) {
	try {
		choose {
			// RYOW write to value that is being watched (if applicable)
			// Errors
			when(wait(watch->onChangeTrigger.getFuture())) {}

			// NativeAPI finished commit and updated watchFuture
			when(wait(watch->onSetWatchTrigger.getFuture())) {

				loop {
					choose {
						// NativeAPI watchValue future finishes or errors
						when(wait(watch->watchFuture)) { break; }

						when(wait(cx->connectionFileChanged())) {
							TEST(true); // Recreated a watch after switch
							cx->clearWatchMetadata();
							watch->watchFuture =
							    watchValueMap(cx->minAcceptableReadVersion, watch->key, watch->value, cx, info, tags);
						}
					}
				}
			}
		}
	} catch (Error& e) {
		cx->removeWatch();
		throw;
	}

	cx->removeWatch();
	return Void();
}

Future<Version> Transaction::getRawReadVersion() {
	return ::getRawVersion(cx, info.spanID);
}

Future<Void> Transaction::watch(Reference<Watch> watch) {
	++cx->transactionWatchRequests;
	cx->addWatch();
	watches.push_back(watch);
	return ::watch(watch, cx, options.readTags, info);
}

ACTOR Future<Standalone<VectorRef<const char*>>> getAddressesForKeyActor(Key key,
                                                                         Future<Version> ver,
                                                                         Database cx,
                                                                         TransactionInfo info,
                                                                         TransactionOptions options) {
	state vector<StorageServerInterface> ssi;

	// If key >= allKeys.end, then getRange will return a kv-pair with an empty value. This will result in our
	// serverInterfaces vector being empty, which will cause us to return an empty addresses list.

	state Key ksKey = keyServersKey(key);
	state RangeResult serverTagResult = wait(getRange(cx,
	                                                  ver,
	                                                  lastLessOrEqual(serverTagKeys.begin),
	                                                  firstGreaterThan(serverTagKeys.end),
	                                                  GetRangeLimits(CLIENT_KNOBS->TOO_MANY),
	                                                  Reverse::FALSE,
	                                                  info,
	                                                  options.readTags));
	ASSERT(!serverTagResult.more && serverTagResult.size() < CLIENT_KNOBS->TOO_MANY);
	Future<RangeResult> futureServerUids = getRange(cx,
	                                                ver,
	                                                lastLessOrEqual(ksKey),
	                                                firstGreaterThan(ksKey),
	                                                GetRangeLimits(1),
	                                                Reverse::FALSE,
	                                                info,
	                                                options.readTags);
	RangeResult serverUids = wait(futureServerUids);

	ASSERT(serverUids.size()); // every shard needs to have a team

	vector<UID> src;
	vector<UID> ignore; // 'ignore' is so named because it is the vector into which we decode the 'dest' servers in the
	                    // case where this key is being relocated. But 'src' is the canonical location until the move is
	                    // finished, because it could be cancelled at any time.
	decodeKeyServersValue(serverTagResult, serverUids[0].value, src, ignore);
	Optional<vector<StorageServerInterface>> serverInterfaces =
	    wait(transactionalGetServerInterfaces(ver, cx, info, src, options.readTags));

	ASSERT(serverInterfaces.present()); // since this is happening transactionally, /FF/keyServers and /FF/serverList
	                                    // need to be consistent with one another
	ssi = serverInterfaces.get();

	Standalone<VectorRef<const char*>> addresses;
	for (auto i : ssi) {
		std::string ipString = options.includePort ? i.address().toString() : i.address().ip.toString();
		char* c_string = new (addresses.arena()) char[ipString.length() + 1];
		strcpy(c_string, ipString.c_str());
		addresses.push_back(addresses.arena(), c_string);
	}
	return addresses;
}

Future<Standalone<VectorRef<const char*>>> Transaction::getAddressesForKey(const Key& key) {
	++cx->transactionLogicalReads;
	++cx->transactionGetAddressesForKeyRequests;
	auto ver = getReadVersion();

	return getAddressesForKeyActor(key, ver, cx, info, options);
}

ACTOR Future<Void> registerRangeFeedActor(Transaction* tr, Key rangeID, KeyRange range) {
	state Key rangeIDKey = rangeID.withPrefix(rangeFeedPrefix);
	Optional<Value> val = wait(tr->get(rangeIDKey));
	if (!val.present()) {
		tr->set(rangeIDKey, rangeFeedValue(range));
	} else if (decodeRangeFeedValue(val.get()) != range) {
		throw unsupported_operation();
	}
	return Void();
}

Future<Void> Transaction::registerRangeFeed(const Key& rangeID, const KeyRange& range) {
	return registerRangeFeedActor(this, rangeID, range);
}

ACTOR Future<Key> getKeyAndConflictRange(Database cx,
                                         KeySelector k,
                                         Future<Version> version,
                                         Promise<std::pair<Key, Key>> conflictRange,
                                         TransactionInfo info,
                                         TagSet tags) {
	try {
		Key rep = wait(getKey(cx, k, version, info, tags));
		if (k.offset <= 0)
			conflictRange.send(std::make_pair(rep, k.orEqual ? keyAfter(k.getKey()) : Key(k.getKey(), k.arena())));
		else
			conflictRange.send(
			    std::make_pair(k.orEqual ? keyAfter(k.getKey()) : Key(k.getKey(), k.arena()), keyAfter(rep)));
		return rep;
	} catch (Error& e) {
		conflictRange.send(std::make_pair(Key(), Key()));
		throw;
	}
}

Future<Key> Transaction::getKey(const KeySelector& key, Snapshot snapshot) {
	++cx->transactionLogicalReads;
	++cx->transactionGetKeyRequests;
	if (snapshot)
		return ::getKey(cx, key, getReadVersion(), info, options.readTags);

	Promise<std::pair<Key, Key>> conflictRange;
	extraConflictRanges.push_back(conflictRange.getFuture());
	return getKeyAndConflictRange(cx, key, getReadVersion(), conflictRange, info, options.readTags);
}

Future<RangeResult> Transaction::getRange(const KeySelector& begin,
                                          const KeySelector& end,
                                          GetRangeLimits limits,
                                          Snapshot snapshot,
                                          Reverse reverse) {
	++cx->transactionLogicalReads;
	++cx->transactionGetRangeRequests;

	if (limits.isReached())
		return RangeResult();

	if (!limits.isValid())
		return range_limits_invalid();

	ASSERT(limits.rows != 0);

	KeySelector b = begin;
	if (b.orEqual) {
		TEST(true); // Native begin orEqual==true
		b.removeOrEqual(b.arena());
	}

	KeySelector e = end;
	if (e.orEqual) {
		TEST(true); // Native end orEqual==true
		e.removeOrEqual(e.arena());
	}

	if (b.offset >= e.offset && b.getKey() >= e.getKey()) {
		TEST(true); // Native range inverted
		return RangeResult();
	}

	Promise<std::pair<Key, Key>> conflictRange;
	if (!snapshot) {
		extraConflictRanges.push_back(conflictRange.getFuture());
	}

	return ::getRange(
	    cx, trLogInfo, getReadVersion(), b, e, limits, conflictRange, snapshot, reverse, info, options.readTags);
}

Future<RangeResult> Transaction::getRange(const KeySelector& begin,
                                          const KeySelector& end,
                                          int limit,
                                          Snapshot snapshot,
                                          Reverse reverse) {
	return getRange(begin, end, GetRangeLimits(limit), snapshot, reverse);
}

// A method for streaming data from the storage server that is more efficient than getRange when reading large amounts
// of data
Future<Void> Transaction::getRangeStream(const PromiseStream<RangeResult>& results,
                                         const KeySelector& begin,
                                         const KeySelector& end,
                                         GetRangeLimits limits,
                                         Snapshot snapshot,
                                         Reverse reverse) {
	++cx->transactionLogicalReads;
	++cx->transactionGetRangeStreamRequests;

	// FIXME: limits are not implemented yet, and this code has not be tested with reverse=true
	ASSERT(!limits.hasByteLimit() && !limits.hasRowLimit() && !reverse);

	KeySelector b = begin;
	if (b.orEqual) {
		TEST(true); // Native stream begin orEqual==true
		b.removeOrEqual(b.arena());
	}

	KeySelector e = end;
	if (e.orEqual) {
		TEST(true); // Native stream end orEqual==true
		e.removeOrEqual(e.arena());
	}

	if (b.offset >= e.offset && b.getKey() >= e.getKey()) {
		TEST(true); // Native stream range inverted
		results.sendError(end_of_stream());
		return Void();
	}

	Promise<std::pair<Key, Key>> conflictRange;
	if (!snapshot) {
		extraConflictRanges.push_back(conflictRange.getFuture());
	}

	return forwardErrors(::getRangeStream(results,
	                                      cx,
	                                      trLogInfo,
	                                      getReadVersion(),
	                                      b,
	                                      e,
	                                      limits,
	                                      conflictRange,
	                                      snapshot,
	                                      reverse,
	                                      info,
	                                      options.readTags),
	                     results);
}

Future<Void> Transaction::getRangeStream(const PromiseStream<RangeResult>& results,
                                         const KeySelector& begin,
                                         const KeySelector& end,
                                         int limit,
                                         Snapshot snapshot,
                                         Reverse reverse) {
	return getRangeStream(results, begin, end, GetRangeLimits(limit), snapshot, reverse);
}

void Transaction::addReadConflictRange(KeyRangeRef const& keys) {
	ASSERT(!keys.empty());

	// There aren't any keys in the database with size larger than KEY_SIZE_LIMIT, so if range contains large keys
	// we can translate it to an equivalent one with smaller keys
	KeyRef begin = keys.begin;
	KeyRef end = keys.end;

	if (begin.size() >
	    (begin.startsWith(systemKeys.begin) ? CLIENT_KNOBS->SYSTEM_KEY_SIZE_LIMIT : CLIENT_KNOBS->KEY_SIZE_LIMIT))
		begin = begin.substr(
		    0,
		    (begin.startsWith(systemKeys.begin) ? CLIENT_KNOBS->SYSTEM_KEY_SIZE_LIMIT : CLIENT_KNOBS->KEY_SIZE_LIMIT) +
		        1);
	if (end.size() >
	    (end.startsWith(systemKeys.begin) ? CLIENT_KNOBS->SYSTEM_KEY_SIZE_LIMIT : CLIENT_KNOBS->KEY_SIZE_LIMIT))
		end = end.substr(
		    0,
		    (end.startsWith(systemKeys.begin) ? CLIENT_KNOBS->SYSTEM_KEY_SIZE_LIMIT : CLIENT_KNOBS->KEY_SIZE_LIMIT) +
		        1);

	KeyRangeRef r = KeyRangeRef(begin, end);

	if (r.empty()) {
		return;
	}

	tr.transaction.read_conflict_ranges.push_back_deep(tr.arena, r);
}

void Transaction::makeSelfConflicting() {
	BinaryWriter wr(Unversioned());
	wr.serializeBytes(LiteralStringRef("\xFF/SC/"));
	wr << deterministicRandom()->randomUniqueID();
	auto r = singleKeyRange(wr.toValue(), tr.arena);
	tr.transaction.read_conflict_ranges.push_back(tr.arena, r);
	tr.transaction.write_conflict_ranges.push_back(tr.arena, r);
}

void Transaction::set(const KeyRef& key, const ValueRef& value, AddConflictRange addConflictRange) {
	++cx->transactionSetMutations;
	if (key.size() >
	    (key.startsWith(systemKeys.begin) ? CLIENT_KNOBS->SYSTEM_KEY_SIZE_LIMIT : CLIENT_KNOBS->KEY_SIZE_LIMIT))
		throw key_too_large();
	if (value.size() > CLIENT_KNOBS->VALUE_SIZE_LIMIT)
		throw value_too_large();

	auto& req = tr;
	auto& t = req.transaction;
	auto r = singleKeyRange(key, req.arena);
	auto v = ValueRef(req.arena, value);
	t.mutations.emplace_back(req.arena, MutationRef::SetValue, r.begin, v);

	if (addConflictRange) {
		t.write_conflict_ranges.push_back(req.arena, r);
	}
}

void Transaction::atomicOp(const KeyRef& key,
                           const ValueRef& operand,
                           MutationRef::Type operationType,
                           AddConflictRange addConflictRange) {
	++cx->transactionAtomicMutations;
	if (key.size() >
	    (key.startsWith(systemKeys.begin) ? CLIENT_KNOBS->SYSTEM_KEY_SIZE_LIMIT : CLIENT_KNOBS->KEY_SIZE_LIMIT))
		throw key_too_large();
	if (operand.size() > CLIENT_KNOBS->VALUE_SIZE_LIMIT)
		throw value_too_large();

	if (apiVersionAtLeast(510)) {
		if (operationType == MutationRef::Min)
			operationType = MutationRef::MinV2;
		else if (operationType == MutationRef::And)
			operationType = MutationRef::AndV2;
	}

	auto& req = tr;
	auto& t = req.transaction;
	auto r = singleKeyRange(key, req.arena);
	auto v = ValueRef(req.arena, operand);

	t.mutations.emplace_back(req.arena, operationType, r.begin, v);

	if (addConflictRange && operationType != MutationRef::SetVersionstampedKey)
		t.write_conflict_ranges.push_back(req.arena, r);

	TEST(true); // NativeAPI atomic operation
}

void Transaction::clear(const KeyRangeRef& range, AddConflictRange addConflictRange) {
	++cx->transactionClearMutations;
	auto& req = tr;
	auto& t = req.transaction;

	KeyRef begin = range.begin;
	KeyRef end = range.end;

	// There aren't any keys in the database with size larger than KEY_SIZE_LIMIT, so if range contains large keys
	// we can translate it to an equivalent one with smaller keys
	if (begin.size() >
	    (begin.startsWith(systemKeys.begin) ? CLIENT_KNOBS->SYSTEM_KEY_SIZE_LIMIT : CLIENT_KNOBS->KEY_SIZE_LIMIT))
		begin = begin.substr(
		    0,
		    (begin.startsWith(systemKeys.begin) ? CLIENT_KNOBS->SYSTEM_KEY_SIZE_LIMIT : CLIENT_KNOBS->KEY_SIZE_LIMIT) +
		        1);
	if (end.size() >
	    (end.startsWith(systemKeys.begin) ? CLIENT_KNOBS->SYSTEM_KEY_SIZE_LIMIT : CLIENT_KNOBS->KEY_SIZE_LIMIT))
		end = end.substr(
		    0,
		    (end.startsWith(systemKeys.begin) ? CLIENT_KNOBS->SYSTEM_KEY_SIZE_LIMIT : CLIENT_KNOBS->KEY_SIZE_LIMIT) +
		        1);

	auto r = KeyRangeRef(req.arena, KeyRangeRef(begin, end));
	if (r.empty())
		return;

	t.mutations.emplace_back(req.arena, MutationRef::ClearRange, r.begin, r.end);

	if (addConflictRange)
		t.write_conflict_ranges.push_back(req.arena, r);
}
void Transaction::clear(const KeyRef& key, AddConflictRange addConflictRange) {
	++cx->transactionClearMutations;
	// There aren't any keys in the database with size larger than KEY_SIZE_LIMIT
	if (key.size() >
	    (key.startsWith(systemKeys.begin) ? CLIENT_KNOBS->SYSTEM_KEY_SIZE_LIMIT : CLIENT_KNOBS->KEY_SIZE_LIMIT))
		return;

	auto& req = tr;
	auto& t = req.transaction;

	// efficient single key range clear range mutation, see singleKeyRange
	uint8_t* data = new (req.arena) uint8_t[key.size() + 1];
	memcpy(data, key.begin(), key.size());
	data[key.size()] = 0;
	t.mutations.emplace_back(
	    req.arena, MutationRef::ClearRange, KeyRef(data, key.size()), KeyRef(data, key.size() + 1));
	if (addConflictRange)
		t.write_conflict_ranges.emplace_back(req.arena, KeyRef(data, key.size()), KeyRef(data, key.size() + 1));
}
void Transaction::addWriteConflictRange(const KeyRangeRef& keys) {
	ASSERT(!keys.empty());
	auto& req = tr;
	auto& t = req.transaction;

	// There aren't any keys in the database with size larger than KEY_SIZE_LIMIT, so if range contains large keys
	// we can translate it to an equivalent one with smaller keys
	KeyRef begin = keys.begin;
	KeyRef end = keys.end;

	if (begin.size() >
	    (begin.startsWith(systemKeys.begin) ? CLIENT_KNOBS->SYSTEM_KEY_SIZE_LIMIT : CLIENT_KNOBS->KEY_SIZE_LIMIT))
		begin = begin.substr(
		    0,
		    (begin.startsWith(systemKeys.begin) ? CLIENT_KNOBS->SYSTEM_KEY_SIZE_LIMIT : CLIENT_KNOBS->KEY_SIZE_LIMIT) +
		        1);
	if (end.size() >
	    (end.startsWith(systemKeys.begin) ? CLIENT_KNOBS->SYSTEM_KEY_SIZE_LIMIT : CLIENT_KNOBS->KEY_SIZE_LIMIT))
		end = end.substr(
		    0,
		    (end.startsWith(systemKeys.begin) ? CLIENT_KNOBS->SYSTEM_KEY_SIZE_LIMIT : CLIENT_KNOBS->KEY_SIZE_LIMIT) +
		        1);

	KeyRangeRef r = KeyRangeRef(begin, end);

	if (r.empty()) {
		return;
	}

	t.write_conflict_ranges.push_back_deep(req.arena, r);
}

double Transaction::getBackoff(int errCode) {
	double returnedBackoff = backoff;

	if (errCode == error_code_tag_throttled) {
		auto priorityItr = cx->throttledTags.find(options.priority);
		for (auto& tag : options.tags) {
			if (priorityItr != cx->throttledTags.end()) {
				auto tagItr = priorityItr->second.find(tag);
				if (tagItr != priorityItr->second.end()) {
					TEST(true); // Returning throttle backoff
					returnedBackoff = std::min(CLIENT_KNOBS->TAG_THROTTLE_RECHECK_INTERVAL,
					                           std::max(returnedBackoff, tagItr->second.throttleDuration()));
					if (returnedBackoff == CLIENT_KNOBS->TAG_THROTTLE_RECHECK_INTERVAL) {
						break;
					}
				}
			}
		}
	}

	returnedBackoff *= deterministicRandom()->random01();

	// Set backoff for next time
	if (errCode == error_code_proxy_memory_limit_exceeded) {
		backoff = std::min(backoff * CLIENT_KNOBS->BACKOFF_GROWTH_RATE, CLIENT_KNOBS->RESOURCE_CONSTRAINED_MAX_BACKOFF);
	} else {
		backoff = std::min(backoff * CLIENT_KNOBS->BACKOFF_GROWTH_RATE, options.maxBackoff);
	}

	return returnedBackoff;
}

TransactionOptions::TransactionOptions(Database const& cx) {
	reset(cx);
	if (BUGGIFY) {
		commitOnFirstProxy = true;
	}
}

void TransactionOptions::clear() {
	maxBackoff = CLIENT_KNOBS->DEFAULT_MAX_BACKOFF;
	getReadVersionFlags = 0;
	sizeLimit = CLIENT_KNOBS->TRANSACTION_SIZE_LIMIT;
	maxTransactionLoggingFieldLength = 0;
	checkWritesEnabled = false;
	causalWriteRisky = false;
	commitOnFirstProxy = false;
	debugDump = false;
	lockAware = false;
	readOnly = false;
	firstInBatch = false;
	includePort = false;
	reportConflictingKeys = false;
	tags = TagSet{};
	readTags = TagSet{};
	priority = TransactionPriority::DEFAULT;
	expensiveClearCostEstimation = false;
}

TransactionOptions::TransactionOptions() {
	clear();
}

void TransactionOptions::reset(Database const& cx) {
	clear();
	lockAware = cx->lockAware;
	if (cx->apiVersionAtLeast(630)) {
		includePort = true;
	}
}

void Transaction::reset() {
	tr = CommitTransactionRequest();
	readVersion = Future<Version>();
	metadataVersion = Promise<Optional<Key>>();
	extraConflictRanges.clear();
	versionstampPromise = Promise<Standalone<StringRef>>();
	commitResult = Promise<Void>();
	committing = Future<Void>();
	info.taskID = cx->taskID;
	info.debugID = Optional<UID>();
	flushTrLogsIfEnabled();
	trLogInfo = Reference<TransactionLogInfo>(createTrLogInfoProbabilistically(cx));
	cancelWatches();

	if (apiVersionAtLeast(16)) {
		options.reset(cx);
	}
}

void Transaction::fullReset() {
	reset();
	span = Span(span.location);
	info.spanID = span.context;
	backoff = CLIENT_KNOBS->DEFAULT_BACKOFF;
}

int Transaction::apiVersionAtLeast(int minVersion) const {
	return cx->apiVersionAtLeast(minVersion);
}

class MutationBlock {
public:
	bool mutated;
	bool cleared;
	ValueRef setValue;

	MutationBlock() : mutated(false) {}
	MutationBlock(bool _cleared) : mutated(true), cleared(_cleared) {}
	MutationBlock(ValueRef value) : mutated(true), cleared(false), setValue(value) {}
};

bool compareBegin(KeyRangeRef lhs, KeyRangeRef rhs) {
	return lhs.begin < rhs.begin;
}

// If there is any intersection between the two given sets of ranges, returns a range that
//   falls within the intersection
Optional<KeyRangeRef> intersects(VectorRef<KeyRangeRef> lhs, VectorRef<KeyRangeRef> rhs) {
	if (lhs.size() && rhs.size()) {
		std::sort(lhs.begin(), lhs.end(), compareBegin);
		std::sort(rhs.begin(), rhs.end(), compareBegin);

		int l = 0, r = 0;
		while (l < lhs.size() && r < rhs.size()) {
			if (lhs[l].end <= rhs[r].begin)
				l++;
			else if (rhs[r].end <= lhs[l].begin)
				r++;
			else
				return lhs[l] & rhs[r];
		}
	}

	return Optional<KeyRangeRef>();
}

ACTOR void checkWrites(Database cx,
                       Future<Void> committed,
                       Promise<Void> outCommitted,
                       CommitTransactionRequest req,
                       Transaction* checkTr) {
	state Version version;
	try {
		wait(committed);
		// If the commit is successful, by definition the transaction still exists for now.  Grab the version, and don't
		// use it again.
		version = checkTr->getCommittedVersion();
		outCommitted.send(Void());
	} catch (Error& e) {
		outCommitted.sendError(e);
		return;
	}

	wait(delay(deterministicRandom()->random01())); // delay between 0 and 1 seconds

	// Future<Optional<Version>> version, Database cx, CommitTransactionRequest req ) {
	state KeyRangeMap<MutationBlock> expectedValues;

	auto& mutations = req.transaction.mutations;
	state int mCount = mutations.size(); // debugging info for traceEvent

	for (int idx = 0; idx < mutations.size(); idx++) {
		if (mutations[idx].type == MutationRef::SetValue)
			expectedValues.insert(singleKeyRange(mutations[idx].param1), MutationBlock(mutations[idx].param2));
		else if (mutations[idx].type == MutationRef::ClearRange)
			expectedValues.insert(KeyRangeRef(mutations[idx].param1, mutations[idx].param2), MutationBlock(true));
	}

	try {
		state Transaction tr(cx);
		tr.setVersion(version);
		state int checkedRanges = 0;
		state KeyRangeMap<MutationBlock>::Ranges ranges = expectedValues.ranges();
		state KeyRangeMap<MutationBlock>::iterator it = ranges.begin();
		for (; it != ranges.end(); ++it) {
			state MutationBlock m = it->value();
			if (m.mutated) {
				checkedRanges++;
				if (m.cleared) {
					RangeResult shouldBeEmpty = wait(tr.getRange(it->range(), 1));
					if (shouldBeEmpty.size()) {
						TraceEvent(SevError, "CheckWritesFailed")
						    .detail("Class", "Clear")
						    .detail("KeyBegin", it->range().begin)
						    .detail("KeyEnd", it->range().end);
						return;
					}
				} else {
					Optional<Value> val = wait(tr.get(it->range().begin));
					if (!val.present() || val.get() != m.setValue) {
						TraceEvent evt(SevError, "CheckWritesFailed");
						evt.detail("Class", "Set").detail("Key", it->range().begin).detail("Expected", m.setValue);
						if (!val.present())
							evt.detail("Actual", "_Value Missing_");
						else
							evt.detail("Actual", val.get());
						return;
					}
				}
			}
		}
		TraceEvent("CheckWritesSuccess")
		    .detail("Version", version)
		    .detail("MutationCount", mCount)
		    .detail("CheckedRanges", checkedRanges);
	} catch (Error& e) {
		bool ok = e.code() == error_code_transaction_too_old || e.code() == error_code_future_version;
		TraceEvent(ok ? SevWarn : SevError, "CheckWritesFailed").error(e);
		throw;
	}
}

ACTOR static Future<Void> commitDummyTransaction(Database cx,
                                                 KeyRange range,
                                                 TransactionInfo info,
                                                 TransactionOptions options) {
	state Transaction tr(cx);
	state int retries = 0;
	state Span span("NAPI:dummyTransaction"_loc, info.spanID);
	tr.span.addParent(span.context);
	loop {
		try {
			TraceEvent("CommitDummyTransaction").detail("Key", range.begin).detail("Retries", retries);
			tr.options = options;
			tr.info.taskID = info.taskID;
			tr.setOption(FDBTransactionOptions::ACCESS_SYSTEM_KEYS);
			tr.setOption(FDBTransactionOptions::CAUSAL_WRITE_RISKY);
			tr.setOption(FDBTransactionOptions::LOCK_AWARE);
			tr.addReadConflictRange(range);
			tr.addWriteConflictRange(range);
			wait(tr.commit());
			return Void();
		} catch (Error& e) {
			TraceEvent("CommitDummyTransactionError")
			    .error(e, true)
			    .detail("Key", range.begin)
			    .detail("Retries", retries);
			wait(tr.onError(e));
		}
		++retries;
	}
}

void Transaction::cancelWatches(Error const& e) {
	for (int i = 0; i < watches.size(); ++i)
		if (!watches[i]->onChangeTrigger.isSet())
			watches[i]->onChangeTrigger.sendError(e);

	watches.clear();
}

void Transaction::setupWatches() {
	try {
		Future<Version> watchVersion = getCommittedVersion() > 0 ? getCommittedVersion() : getReadVersion();

		for (int i = 0; i < watches.size(); ++i)
			watches[i]->setWatch(
			    watchValueMap(watchVersion, watches[i]->key, watches[i]->value, cx, info, options.readTags));

		watches.clear();
	} catch (Error&) {
		ASSERT(false); // The above code must NOT throw because commit has already occured.
		throw internal_error();
	}
}

ACTOR Future<Optional<ClientTrCommitCostEstimation>> estimateCommitCosts(Transaction* self,
                                                                         CommitTransactionRef const* transaction) {
	state ClientTrCommitCostEstimation trCommitCosts;
	state KeyRangeRef keyRange;
	state int i = 0;

	for (; i < transaction->mutations.size(); ++i) {
		auto* it = &transaction->mutations[i];

		if (it->type == MutationRef::Type::SetValue || it->isAtomicOp()) {
			trCommitCosts.opsCount++;
			trCommitCosts.writeCosts += getWriteOperationCost(it->expectedSize());
		} else if (it->type == MutationRef::Type::ClearRange) {
			trCommitCosts.opsCount++;
			keyRange = KeyRangeRef(it->param1, it->param2);
			if (self->options.expensiveClearCostEstimation) {
				StorageMetrics m = wait(self->getStorageMetrics(keyRange, CLIENT_KNOBS->TOO_MANY));
				trCommitCosts.clearIdxCosts.emplace_back(i, getWriteOperationCost(m.bytes));
				trCommitCosts.writeCosts += getWriteOperationCost(m.bytes);
				++trCommitCosts.expensiveCostEstCount;
				++self->getDatabase()->transactionsExpensiveClearCostEstCount;
			} else {
				std::vector<pair<KeyRange, Reference<LocationInfo>>> locations =
				    wait(getKeyRangeLocations(self->getDatabase(),
				                              keyRange,
				                              CLIENT_KNOBS->TOO_MANY,
				                              Reverse::FALSE,
				                              &StorageServerInterface::getShardState,
				                              self->info));
				if (locations.empty()) {
					continue;
				}

				uint64_t bytes = 0;
				if (locations.size() == 1) {
					bytes = CLIENT_KNOBS->INCOMPLETE_SHARD_PLUS;
				} else { // small clear on the boundary will hit two shards but be much smaller than the shard size
					bytes = CLIENT_KNOBS->INCOMPLETE_SHARD_PLUS * 2 +
					        (locations.size() - 2) * (int64_t)self->getDatabase()->smoothMidShardSize.smoothTotal();
				}

				trCommitCosts.clearIdxCosts.emplace_back(i, getWriteOperationCost(bytes));
				trCommitCosts.writeCosts += getWriteOperationCost(bytes);
			}
		}
	}

	// sample on written bytes
	if (!self->getDatabase()->sampleOnCost(trCommitCosts.writeCosts))
		return Optional<ClientTrCommitCostEstimation>();

	// sample clear op: the expectation of #sampledOp is every COMMIT_SAMPLE_COST sample once
	// we also scale the cost of mutations whose cost is less than COMMIT_SAMPLE_COST as scaledCost =
	// min(COMMIT_SAMPLE_COST, cost) If we have 4 transactions: A - 100 1-cost mutations: E[sampled ops] = 1, E[sampled
	// cost] = 100 B - 1 100-cost mutation: E[sampled ops] = 1, E[sampled cost] = 100 C - 50 2-cost mutations: E[sampled
	// ops] = 1, E[sampled cost] = 100 D - 1 150-cost mutation and 150 1-cost mutations: E[sampled ops] = 3, E[sampled
	// cost] = 150cost * 1 + 150 * 100cost * 0.01 = 300
	ASSERT(trCommitCosts.writeCosts > 0);
	std::deque<std::pair<int, uint64_t>> newClearIdxCosts;
	for (const auto& [idx, cost] : trCommitCosts.clearIdxCosts) {
		if (trCommitCosts.writeCosts >= CLIENT_KNOBS->COMMIT_SAMPLE_COST) {
			double mul = trCommitCosts.writeCosts / std::max(1.0, (double)CLIENT_KNOBS->COMMIT_SAMPLE_COST);
			if (deterministicRandom()->random01() < cost * mul / trCommitCosts.writeCosts) {
				newClearIdxCosts.emplace_back(
				    idx, cost < CLIENT_KNOBS->COMMIT_SAMPLE_COST ? CLIENT_KNOBS->COMMIT_SAMPLE_COST : cost);
			}
		} else if (deterministicRandom()->random01() < (double)cost / trCommitCosts.writeCosts) {
			newClearIdxCosts.emplace_back(
			    idx, cost < CLIENT_KNOBS->COMMIT_SAMPLE_COST ? CLIENT_KNOBS->COMMIT_SAMPLE_COST : cost);
		}
	}

	trCommitCosts.clearIdxCosts.swap(newClearIdxCosts);
	return trCommitCosts;
}

ACTOR static Future<Void> tryCommit(Database cx,
                                    Reference<TransactionLogInfo> trLogInfo,
                                    CommitTransactionRequest req,
                                    Future<Version> readVersion,
                                    TransactionInfo info,
                                    Version* pCommittedVersion,
                                    Transaction* tr,
                                    TransactionOptions options) {
	state TraceInterval interval("TransactionCommit");
	state double startTime = now();
	state Span span("NAPI:tryCommit"_loc, info.spanID);
	req.spanContext = span.context;
	if (info.debugID.present())
		TraceEvent(interval.begin()).detail("Parent", info.debugID.get());
	try {
		if (CLIENT_BUGGIFY) {
			throw deterministicRandom()->randomChoice(std::vector<Error>{
			    not_committed(), transaction_too_old(), proxy_memory_limit_exceeded(), commit_unknown_result() });
		}

		if (req.tagSet.present() && tr->options.priority < TransactionPriority::IMMEDIATE) {
			wait(store(req.transaction.read_snapshot, readVersion) &&
			     store(req.commitCostEstimation, estimateCommitCosts(tr, &req.transaction)));
		} else {
			wait(store(req.transaction.read_snapshot, readVersion));
		}

		startTime = now();
		state Optional<UID> commitID = Optional<UID>();
		if (info.debugID.present()) {
			commitID = nondeterministicRandom()->randomUniqueID();
			g_traceBatch.addAttach("CommitAttachID", info.debugID.get().first(), commitID.get().first());
			g_traceBatch.addEvent("CommitDebug", commitID.get().first(), "NativeAPI.commit.Before");
		}

		req.debugID = commitID;
		state Future<CommitID> reply;
		if (options.commitOnFirstProxy) {
			if (cx->clientInfo->get().firstCommitProxy.present()) {
				reply = throwErrorOr(brokenPromiseToMaybeDelivered(
				    cx->clientInfo->get().firstCommitProxy.get().commit.tryGetReply(req)));
			} else {
				const std::vector<CommitProxyInterface>& proxies = cx->clientInfo->get().commitProxies;
				reply = proxies.size() ? throwErrorOr(brokenPromiseToMaybeDelivered(proxies[0].commit.tryGetReply(req)))
				                       : Never();
			}
		} else {
			reply = basicLoadBalance(cx->getCommitProxies(info.useProvisionalProxies),
			                         &CommitProxyInterface::commit,
			                         req,
			                         TaskPriority::DefaultPromiseEndpoint,
			                         AtMostOnce::TRUE);
		}

		choose {
			when(wait(cx->onProxiesChanged())) {
				reply.cancel();
				throw request_maybe_delivered();
			}
			when(CommitID ci = wait(reply)) {
				Version v = ci.version;
				if (v != invalidVersion) {
					if (CLIENT_BUGGIFY) {
						throw commit_unknown_result();
					}
					if (info.debugID.present())
						TraceEvent(interval.end()).detail("CommittedVersion", v);
					*pCommittedVersion = v;
					if (v > cx->metadataVersionCache[cx->mvCacheInsertLocation].first) {
						cx->mvCacheInsertLocation = (cx->mvCacheInsertLocation + 1) % cx->metadataVersionCache.size();
						cx->metadataVersionCache[cx->mvCacheInsertLocation] = std::make_pair(v, ci.metadataVersion);
					}

					Standalone<StringRef> ret = makeString(10);
					placeVersionstamp(mutateString(ret), v, ci.txnBatchId);
					tr->versionstampPromise.send(ret);

					tr->numErrors = 0;
					++cx->transactionsCommitCompleted;
					cx->transactionCommittedMutations += req.transaction.mutations.size();
					cx->transactionCommittedMutationBytes += req.transaction.mutations.expectedSize();

					if (info.debugID.present())
						g_traceBatch.addEvent("CommitDebug", commitID.get().first(), "NativeAPI.commit.After");

					double latency = now() - startTime;
					cx->commitLatencies.addSample(latency);
					cx->latencies.addSample(now() - tr->startTime);
					if (trLogInfo)
						trLogInfo->addLog(FdbClientLogEvents::EventCommit_V2(startTime,
						                                                     cx->clientLocality.dcId(),
						                                                     latency,
						                                                     req.transaction.mutations.size(),
						                                                     req.transaction.mutations.expectedSize(),
						                                                     ci.version,
						                                                     req));
					return Void();
				} else {
					// clear the RYW transaction which contains previous conflicting keys
					tr->info.conflictingKeys.reset();
					if (ci.conflictingKRIndices.present()) {
						tr->info.conflictingKeys =
						    std::make_shared<CoalescedKeyRangeMap<Value>>(conflictingKeysFalse, specialKeys.end);
						state Standalone<VectorRef<int>> conflictingKRIndices = ci.conflictingKRIndices.get();
						// drop duplicate indices and merge overlapped ranges
						// Note: addReadConflictRange in native transaction object does not merge overlapped ranges
						state std::unordered_set<int> mergedIds(conflictingKRIndices.begin(),
						                                        conflictingKRIndices.end());
						for (auto const& rCRIndex : mergedIds) {
							const KeyRangeRef kr = req.transaction.read_conflict_ranges[rCRIndex];
							const KeyRange krWithPrefix = KeyRangeRef(kr.begin.withPrefix(conflictingKeysRange.begin),
							                                          kr.end.withPrefix(conflictingKeysRange.begin));
							tr->info.conflictingKeys->insert(krWithPrefix, conflictingKeysTrue);
						}
					}

					if (info.debugID.present())
						TraceEvent(interval.end()).detail("Conflict", 1);

					if (info.debugID.present())
						g_traceBatch.addEvent("CommitDebug", commitID.get().first(), "NativeAPI.commit.After");

					throw not_committed();
				}
			}
		}
	} catch (Error& e) {
		if (e.code() == error_code_request_maybe_delivered || e.code() == error_code_commit_unknown_result) {
			// We don't know if the commit happened, and it might even still be in flight.

			if (!options.causalWriteRisky) {
				// Make sure it's not still in flight, either by ensuring the master we submitted to is dead, or the
				// version we submitted with is dead, or by committing a conflicting transaction successfully
				// if ( cx->getCommitProxies()->masterGeneration <= originalMasterGeneration )

				// To ensure the original request is not in flight, we need a key range which intersects its read
				// conflict ranges We pick a key range which also intersects its write conflict ranges, since that
				// avoids potentially creating conflicts where there otherwise would be none We make the range as small
				// as possible (a single key range) to minimize conflicts The intersection will never be empty, because
				// if it were (since !causalWriteRisky) makeSelfConflicting would have been applied automatically to req
				KeyRangeRef selfConflictingRange =
				    intersects(req.transaction.write_conflict_ranges, req.transaction.read_conflict_ranges).get();

				TEST(true); // Waiting for dummy transaction to report commit_unknown_result

				wait(commitDummyTransaction(cx, singleKeyRange(selfConflictingRange.begin), info, tr->options));
			}

			// The user needs to be informed that we aren't sure whether the commit happened.  Standard retry loops
			// retry it anyway (relying on transaction idempotence) but a client might do something else.
			throw commit_unknown_result();
		} else {
			if (e.code() != error_code_transaction_too_old && e.code() != error_code_not_committed &&
			    e.code() != error_code_database_locked && e.code() != error_code_proxy_memory_limit_exceeded &&
			    e.code() != error_code_batch_transaction_throttled && e.code() != error_code_tag_throttled) {
				TraceEvent(SevError, "TryCommitError").error(e);
			}
			if (trLogInfo)
				trLogInfo->addLog(FdbClientLogEvents::EventCommitError(
				    startTime, cx->clientLocality.dcId(), static_cast<int>(e.code()), req));
			throw;
		}
	}
}

Future<Void> Transaction::commitMutations() {
	try {
		// if this is a read-only transaction return immediately
		if (!tr.transaction.write_conflict_ranges.size() && !tr.transaction.mutations.size()) {
			numErrors = 0;

			committedVersion = invalidVersion;
			versionstampPromise.sendError(no_commit_version());
			return Void();
		}

		++cx->transactionsCommitStarted;

		if (options.readOnly)
			return transaction_read_only();

		cx->mutationsPerCommit.addSample(tr.transaction.mutations.size());
		cx->bytesPerCommit.addSample(tr.transaction.mutations.expectedSize());
		if (options.tags.size())
			tr.tagSet = options.tags;

		size_t transactionSize = getSize();
		if (transactionSize > (uint64_t)FLOW_KNOBS->PACKET_WARNING) {
			TraceEvent(!g_network->isSimulated() ? SevWarnAlways : SevWarn, "LargeTransaction")
			    .suppressFor(1.0)
			    .detail("Size", transactionSize)
			    .detail("NumMutations", tr.transaction.mutations.size())
			    .detail("ReadConflictSize", tr.transaction.read_conflict_ranges.expectedSize())
			    .detail("WriteConflictSize", tr.transaction.write_conflict_ranges.expectedSize())
			    .detail("DebugIdentifier", trLogInfo ? trLogInfo->identifier : "");
		}

		if (!apiVersionAtLeast(300)) {
			transactionSize =
			    tr.transaction.mutations.expectedSize(); // Old API versions didn't account for conflict ranges when
			                                             // determining whether to throw transaction_too_large
		}

		if (transactionSize > options.sizeLimit) {
			return transaction_too_large();
		}

		if (!readVersion.isValid())
			getReadVersion(
			    GetReadVersionRequest::FLAG_CAUSAL_READ_RISKY); // sets up readVersion field.  We had no reads, so no
			                                                    // need for (expensive) full causal consistency.

		bool isCheckingWrites = options.checkWritesEnabled && deterministicRandom()->random01() < 0.01;
		for (int i = 0; i < extraConflictRanges.size(); i++)
			if (extraConflictRanges[i].isReady() &&
			    extraConflictRanges[i].get().first < extraConflictRanges[i].get().second)
				tr.transaction.read_conflict_ranges.emplace_back(
				    tr.arena, extraConflictRanges[i].get().first, extraConflictRanges[i].get().second);

		if (!options.causalWriteRisky &&
		    !intersects(tr.transaction.write_conflict_ranges, tr.transaction.read_conflict_ranges).present())
			makeSelfConflicting();

		if (isCheckingWrites) {
			// add all writes into the read conflict range...
			tr.transaction.read_conflict_ranges.append(
			    tr.arena, tr.transaction.write_conflict_ranges.begin(), tr.transaction.write_conflict_ranges.size());
		}

		if (options.debugDump) {
			UID u = nondeterministicRandom()->randomUniqueID();
			TraceEvent("TransactionDump", u);
			for (auto i = tr.transaction.mutations.begin(); i != tr.transaction.mutations.end(); ++i)
				TraceEvent("TransactionMutation", u)
				    .detail("T", i->type)
				    .detail("P1", i->param1)
				    .detail("P2", i->param2);
		}

		if (options.lockAware) {
			tr.flags = tr.flags | CommitTransactionRequest::FLAG_IS_LOCK_AWARE;
		}
		if (options.firstInBatch) {
			tr.flags = tr.flags | CommitTransactionRequest::FLAG_FIRST_IN_BATCH;
		}
		if (options.reportConflictingKeys) {
			tr.transaction.report_conflicting_keys = true;
		}

		Future<Void> commitResult =
		    tryCommit(cx, trLogInfo, tr, readVersion, info, &this->committedVersion, this, options);

		if (isCheckingWrites) {
			Promise<Void> committed;
			checkWrites(cx, commitResult, committed, tr, this);
			return committed.getFuture();
		}
		return commitResult;
	} catch (Error& e) {
		TraceEvent("ClientCommitError").error(e);
		return Future<Void>(e);
	} catch (...) {
		Error e(error_code_unknown_error);
		TraceEvent("ClientCommitError").error(e);
		return Future<Void>(e);
	}
}

ACTOR Future<Void> commitAndWatch(Transaction* self) {
	try {
		wait(self->commitMutations());

		if (!self->watches.empty()) {
			self->setupWatches();
		}

		self->reset();
		return Void();
	} catch (Error& e) {
		if (e.code() != error_code_actor_cancelled) {
			if (!self->watches.empty()) {
				self->cancelWatches(e);
			}

			self->versionstampPromise.sendError(transaction_invalid_version());
			self->reset();
		}

		throw;
	}
}

Future<Void> Transaction::commit() {
	ASSERT(!committing.isValid());
	committing = commitAndWatch(this);
	return committing;
}

void Transaction::setOption(FDBTransactionOptions::Option option, Optional<StringRef> value) {
	switch (option) {
	case FDBTransactionOptions::INITIALIZE_NEW_DATABASE:
		validateOptionValueNotPresent(value);
		if (readVersion.isValid())
			throw read_version_already_set();
		readVersion = Version(0);
		options.causalWriteRisky = true;
		break;

	case FDBTransactionOptions::CAUSAL_READ_RISKY:
		validateOptionValueNotPresent(value);
		options.getReadVersionFlags |= GetReadVersionRequest::FLAG_CAUSAL_READ_RISKY;
		break;

	case FDBTransactionOptions::PRIORITY_SYSTEM_IMMEDIATE:
		validateOptionValueNotPresent(value);
		options.priority = TransactionPriority::IMMEDIATE;
		break;

	case FDBTransactionOptions::PRIORITY_BATCH:
		validateOptionValueNotPresent(value);
		options.priority = TransactionPriority::BATCH;
		break;

	case FDBTransactionOptions::CAUSAL_WRITE_RISKY:
		validateOptionValueNotPresent(value);
		options.causalWriteRisky = true;
		break;

	case FDBTransactionOptions::COMMIT_ON_FIRST_PROXY:
		validateOptionValueNotPresent(value);
		options.commitOnFirstProxy = true;
		break;

	case FDBTransactionOptions::CHECK_WRITES_ENABLE:
		validateOptionValueNotPresent(value);
		options.checkWritesEnabled = true;
		break;

	case FDBTransactionOptions::DEBUG_DUMP:
		validateOptionValueNotPresent(value);
		options.debugDump = true;
		break;

	case FDBTransactionOptions::TRANSACTION_LOGGING_ENABLE:
		setOption(FDBTransactionOptions::DEBUG_TRANSACTION_IDENTIFIER, value);
		setOption(FDBTransactionOptions::LOG_TRANSACTION);
		break;

	case FDBTransactionOptions::DEBUG_TRANSACTION_IDENTIFIER:
		validateOptionValuePresent(value);

		if (value.get().size() > 100 || value.get().size() == 0) {
			throw invalid_option_value();
		}

		if (trLogInfo) {
			if (trLogInfo->identifier.empty()) {
				trLogInfo->identifier = value.get().printable();
			} else if (trLogInfo->identifier != value.get().printable()) {
				TraceEvent(SevWarn, "CannotChangeDebugTransactionIdentifier")
				    .detail("PreviousIdentifier", trLogInfo->identifier)
				    .detail("NewIdentifier", value.get());
				throw client_invalid_operation();
			}
		} else {
			trLogInfo = makeReference<TransactionLogInfo>(value.get().printable(), TransactionLogInfo::DONT_LOG);
			trLogInfo->maxFieldLength = options.maxTransactionLoggingFieldLength;
		}
		if (info.debugID.present()) {
			TraceEvent(SevInfo, "TransactionBeingTraced")
			    .detail("DebugTransactionID", trLogInfo->identifier)
			    .detail("ServerTraceID", info.debugID.get());
		}
		break;

	case FDBTransactionOptions::LOG_TRANSACTION:
		validateOptionValueNotPresent(value);
		if (trLogInfo && !trLogInfo->identifier.empty()) {
			trLogInfo->logTo(TransactionLogInfo::TRACE_LOG);
		} else {
			TraceEvent(SevWarn, "DebugTransactionIdentifierNotSet")
			    .detail("Error", "Debug Transaction Identifier option must be set before logging the transaction");
			throw client_invalid_operation();
		}
		break;

	case FDBTransactionOptions::TRANSACTION_LOGGING_MAX_FIELD_LENGTH:
		validateOptionValuePresent(value);
		{
			int maxFieldLength = extractIntOption(value, -1, std::numeric_limits<int32_t>::max());
			if (maxFieldLength == 0) {
				throw invalid_option_value();
			}
			options.maxTransactionLoggingFieldLength = maxFieldLength;
		}
		if (trLogInfo) {
			trLogInfo->maxFieldLength = options.maxTransactionLoggingFieldLength;
		}
		break;

	case FDBTransactionOptions::SERVER_REQUEST_TRACING:
		validateOptionValueNotPresent(value);
		debugTransaction(deterministicRandom()->randomUniqueID());
		if (trLogInfo && !trLogInfo->identifier.empty()) {
			TraceEvent(SevInfo, "TransactionBeingTraced")
			    .detail("DebugTransactionID", trLogInfo->identifier)
			    .detail("ServerTraceID", info.debugID.get());
		}
		break;

	case FDBTransactionOptions::MAX_RETRY_DELAY:
		validateOptionValuePresent(value);
		options.maxBackoff = extractIntOption(value, 0, std::numeric_limits<int32_t>::max()) / 1000.0;
		break;

	case FDBTransactionOptions::SIZE_LIMIT:
		validateOptionValuePresent(value);
		options.sizeLimit = extractIntOption(value, 32, CLIENT_KNOBS->TRANSACTION_SIZE_LIMIT);
		break;

	case FDBTransactionOptions::LOCK_AWARE:
		validateOptionValueNotPresent(value);
		options.lockAware = true;
		options.readOnly = false;
		break;

	case FDBTransactionOptions::READ_LOCK_AWARE:
		validateOptionValueNotPresent(value);
		if (!options.lockAware) {
			options.lockAware = true;
			options.readOnly = true;
		}
		break;

	case FDBTransactionOptions::FIRST_IN_BATCH:
		validateOptionValueNotPresent(value);
		options.firstInBatch = true;
		break;

	case FDBTransactionOptions::USE_PROVISIONAL_PROXIES:
		validateOptionValueNotPresent(value);
		options.getReadVersionFlags |= GetReadVersionRequest::FLAG_USE_PROVISIONAL_PROXIES;
		info.useProvisionalProxies = true;
		break;

	case FDBTransactionOptions::INCLUDE_PORT_IN_ADDRESS:
		validateOptionValueNotPresent(value);
		options.includePort = true;
		break;

	case FDBTransactionOptions::TAG:
		validateOptionValuePresent(value);
		options.tags.addTag(value.get());
		break;

	case FDBTransactionOptions::AUTO_THROTTLE_TAG:
		validateOptionValuePresent(value);
		options.tags.addTag(value.get());
		options.readTags.addTag(value.get());
		break;

	case FDBTransactionOptions::SPAN_PARENT:
		validateOptionValuePresent(value);
		if (value.get().size() != 16) {
			throw invalid_option_value();
		}
		span.addParent(BinaryReader::fromStringRef<UID>(value.get(), Unversioned()));
		break;

	case FDBTransactionOptions::REPORT_CONFLICTING_KEYS:
		validateOptionValueNotPresent(value);
		options.reportConflictingKeys = true;
		break;

	case FDBTransactionOptions::EXPENSIVE_CLEAR_COST_ESTIMATION_ENABLE:
		validateOptionValueNotPresent(value);
		options.expensiveClearCostEstimation = true;
		break;

	default:
		break;
	}
}

ACTOR Future<GetReadVersionReply> getConsistentReadVersion(SpanID parentSpan,
                                                           DatabaseContext* cx,
                                                           uint32_t transactionCount,
                                                           TransactionPriority priority,
                                                           uint32_t flags,
                                                           TransactionTagMap<uint32_t> tags,
                                                           Optional<UID> debugID) {
	state Span span("NAPI:getConsistentReadVersion"_loc, parentSpan);

	++cx->transactionReadVersionBatches;
	if (debugID.present())
		g_traceBatch.addEvent("TransactionDebug", debugID.get().first(), "NativeAPI.getConsistentReadVersion.Before");
	loop {
		try {
			state GetReadVersionRequest req(span.context, transactionCount, priority, flags, tags, debugID);

			choose {
				when(wait(cx->onProxiesChanged())) {}
				when(GetReadVersionReply v = wait(basicLoadBalance(
				         cx->getGrvProxies(flags & GetReadVersionRequest::FLAG_USE_PROVISIONAL_PROXIES),
				         &GrvProxyInterface::getConsistentReadVersion,
				         req,
				         cx->taskID))) {
					if (tags.size() != 0) {
						auto& priorityThrottledTags = cx->throttledTags[priority];
						for (auto& tag : tags) {
							auto itr = v.tagThrottleInfo.find(tag.first);
							if (itr == v.tagThrottleInfo.end()) {
								TEST(true); // Removing client throttle
								priorityThrottledTags.erase(tag.first);
							} else {
								TEST(true); // Setting client throttle
								auto result = priorityThrottledTags.try_emplace(tag.first, itr->second);
								if (!result.second) {
									result.first->second.update(itr->second);
								}
							}
						}
					}

					if (debugID.present())
						g_traceBatch.addEvent(
						    "TransactionDebug", debugID.get().first(), "NativeAPI.getConsistentReadVersion.After");
					ASSERT(v.version > 0);
					cx->minAcceptableReadVersion = std::min(cx->minAcceptableReadVersion, v.version);
					return v;
				}
			}
		} catch (Error& e) {
			if (e.code() != error_code_broken_promise && e.code() != error_code_batch_transaction_throttled)
				TraceEvent(SevError, "GetConsistentReadVersionError").error(e);
			if (e.code() == error_code_batch_transaction_throttled && !cx->apiVersionAtLeast(630)) {
				wait(delayJittered(5.0));
			} else {
				throw;
			}
		}
	}
}

ACTOR Future<Void> readVersionBatcher(DatabaseContext* cx,
                                      FutureStream<DatabaseContext::VersionRequest> versionStream,
                                      TransactionPriority priority,
                                      uint32_t flags) {
	state std::vector<Promise<GetReadVersionReply>> requests;
	state PromiseStream<Future<Void>> addActor;
	state Future<Void> collection = actorCollection(addActor.getFuture());
	state Future<Void> timeout;
	state Optional<UID> debugID;
	state bool send_batch;

	state TransactionTagMap<uint32_t> tags;

	// dynamic batching
	state PromiseStream<double> replyTimes;
	state PromiseStream<Error> _errorStream;
	state double batchTime = 0;
	state Span span("NAPI:readVersionBatcher"_loc);
	loop {
		send_batch = false;
		choose {
			when(DatabaseContext::VersionRequest req = waitNext(versionStream)) {
				if (req.debugID.present()) {
					if (!debugID.present()) {
						debugID = nondeterministicRandom()->randomUniqueID();
					}
					g_traceBatch.addAttach("TransactionAttachID", req.debugID.get().first(), debugID.get().first());
				}
				span.addParent(req.spanContext);
				requests.push_back(req.reply);
				for (auto tag : req.tags) {
					++tags[tag];
				}

				if (requests.size() == CLIENT_KNOBS->MAX_BATCH_SIZE)
					send_batch = true;
				else if (!timeout.isValid())
					timeout = delay(batchTime, TaskPriority::GetConsistentReadVersion);
			}
			when(wait(timeout.isValid() ? timeout : Never())) { send_batch = true; }
			// dynamic batching monitors reply latencies
			when(double reply_latency = waitNext(replyTimes.getFuture())) {
				double target_latency = reply_latency * 0.5;
				batchTime = min(0.1 * target_latency + 0.9 * batchTime, CLIENT_KNOBS->GRV_BATCH_TIMEOUT);
			}
			when(wait(collection)) {} // for errors
		}
		if (send_batch) {
			int count = requests.size();
			ASSERT(count);
			// dynamic batching
			Promise<GetReadVersionReply> GRVReply;
			requests.push_back(GRVReply);
			addActor.send(ready(timeReply(GRVReply.getFuture(), replyTimes)));

			Future<Void> batch = incrementalBroadcastWithError(
			    getConsistentReadVersion(span.context, cx, count, priority, flags, std::move(tags), std::move(debugID)),
			    std::move(requests),
			    CLIENT_KNOBS->BROADCAST_BATCH_SIZE);

			span = Span("NAPI:readVersionBatcher"_loc);
			tags.clear();
			debugID = Optional<UID>();
			requests.clear();
			addActor.send(batch);
			timeout = Future<Void>();
		}
	}
}

ACTOR Future<Version> extractReadVersion(Location location,
                                         SpanID spanContext,
                                         SpanID parent,
                                         DatabaseContext* cx,
                                         TransactionPriority priority,
                                         Reference<TransactionLogInfo> trLogInfo,
                                         Future<GetReadVersionReply> f,
                                         LockAware lockAware,
                                         double startTime,
                                         Promise<Optional<Value>> metadataVersion,
                                         TagSet tags) {
	state Span span(spanContext, location, { parent });
	GetReadVersionReply rep = wait(f);
	double latency = now() - startTime;
	cx->GRVLatencies.addSample(latency);
	if (trLogInfo)
		trLogInfo->addLog(FdbClientLogEvents::EventGetVersion_V3(
		    startTime, cx->clientLocality.dcId(), latency, priority, rep.version));
	if (rep.locked && !lockAware)
		throw database_locked();

	++cx->transactionReadVersionsCompleted;
	switch (priority) {
	case TransactionPriority::IMMEDIATE:
		++cx->transactionImmediateReadVersionsCompleted;
		break;
	case TransactionPriority::DEFAULT:
		++cx->transactionDefaultReadVersionsCompleted;
		break;
	case TransactionPriority::BATCH:
		++cx->transactionBatchReadVersionsCompleted;
		break;
	default:
		ASSERT(false);
	}

	if (tags.size() != 0) {
		auto& priorityThrottledTags = cx->throttledTags[priority];
		for (auto& tag : tags) {
			auto itr = priorityThrottledTags.find(tag);
			if (itr != priorityThrottledTags.end()) {
				if (itr->second.expired()) {
					priorityThrottledTags.erase(itr);
				} else if (itr->second.throttleDuration() > 0) {
					TEST(true); // throttling transaction after getting read version
					++cx->transactionReadVersionsThrottled;
					throw tag_throttled();
				}
			}
		}

		for (auto& tag : tags) {
			auto itr = priorityThrottledTags.find(tag);
			if (itr != priorityThrottledTags.end()) {
				itr->second.addReleased(1);
			}
		}
	}

	if (rep.version > cx->metadataVersionCache[cx->mvCacheInsertLocation].first) {
		cx->mvCacheInsertLocation = (cx->mvCacheInsertLocation + 1) % cx->metadataVersionCache.size();
		cx->metadataVersionCache[cx->mvCacheInsertLocation] = std::make_pair(rep.version, rep.metadataVersion);
	}

	metadataVersion.send(rep.metadataVersion);
	return rep.version;
}

Future<Version> Transaction::getReadVersion(uint32_t flags) {
	if (!readVersion.isValid()) {
		++cx->transactionReadVersions;
		flags |= options.getReadVersionFlags;
		switch (options.priority) {
		case TransactionPriority::IMMEDIATE:
			flags |= GetReadVersionRequest::PRIORITY_SYSTEM_IMMEDIATE;
			++cx->transactionImmediateReadVersions;
			break;
		case TransactionPriority::DEFAULT:
			flags |= GetReadVersionRequest::PRIORITY_DEFAULT;
			++cx->transactionDefaultReadVersions;
			break;
		case TransactionPriority::BATCH:
			flags |= GetReadVersionRequest::PRIORITY_BATCH;
			++cx->transactionBatchReadVersions;
			break;
		default:
			ASSERT(false);
		}

		if (options.tags.size() != 0) {
			double maxThrottleDelay = 0.0;
			bool canRecheck = false;

			auto& priorityThrottledTags = cx->throttledTags[options.priority];
			for (auto& tag : options.tags) {
				auto itr = priorityThrottledTags.find(tag);
				if (itr != priorityThrottledTags.end()) {
					if (!itr->second.expired()) {
						maxThrottleDelay = std::max(maxThrottleDelay, itr->second.throttleDuration());
						canRecheck = itr->second.canRecheck();
					} else {
						priorityThrottledTags.erase(itr);
					}
				}
			}

			if (maxThrottleDelay > 0.0 && !canRecheck) { // TODO: allow delaying?
				TEST(true); // Throttling tag before GRV request
				++cx->transactionReadVersionsThrottled;
				readVersion = tag_throttled();
				return readVersion;
			} else {
				TEST(maxThrottleDelay > 0.0); // Rechecking throttle
			}

			for (auto& tag : options.tags) {
				auto itr = priorityThrottledTags.find(tag);
				if (itr != priorityThrottledTags.end()) {
					itr->second.updateChecked();
				}
			}
		}

		auto& batcher = cx->versionBatcher[flags];
		if (!batcher.actor.isValid()) {
			batcher.actor = readVersionBatcher(cx.getPtr(), batcher.stream.getFuture(), options.priority, flags);
		}

		Location location = "NAPI:getReadVersion"_loc;
		UID spanContext = deterministicRandom()->randomUniqueID();
		auto const req = DatabaseContext::VersionRequest(spanContext, options.tags, info.debugID);
		batcher.stream.send(req);
		startTime = now();
		readVersion = extractReadVersion(location,
		                                 spanContext,
		                                 info.spanID,
		                                 cx.getPtr(),
		                                 options.priority,
		                                 trLogInfo,
		                                 req.reply.getFuture(),
		                                 LockAware{ options.lockAware },
		                                 startTime,
		                                 metadataVersion,
		                                 options.tags);
	}
	return readVersion;
}

Optional<Version> Transaction::getCachedReadVersion() const {
	if (readVersion.isValid() && readVersion.isReady() && !readVersion.isError()) {
		return readVersion.get();
	} else {
		return Optional<Version>();
	}
}

Future<Standalone<StringRef>> Transaction::getVersionstamp() {
	if (committing.isValid()) {
		return transaction_invalid_version();
	}
	return versionstampPromise.getFuture();
}

// Gets the protocol version reported by a coordinator via the protocol info interface
ACTOR Future<ProtocolVersion> getCoordinatorProtocol(NetworkAddressList coordinatorAddresses) {
	RequestStream<ProtocolInfoRequest> requestStream{ Endpoint{ { coordinatorAddresses }, WLTOKEN_PROTOCOL_INFO } };
	ProtocolInfoReply reply = wait(retryBrokenPromise(requestStream, ProtocolInfoRequest{}));

	return reply.version;
}

// Gets the protocol version reported by a coordinator in its connect packet
// If we are unable to get a version from the connect packet (e.g. because we lost connection with the peer), then this
// function will return with an unset result.
// If an expected version is given, this future won't return if the actual protocol version matches the expected version
ACTOR Future<Optional<ProtocolVersion>> getCoordinatorProtocolFromConnectPacket(
    NetworkAddress coordinatorAddress,
    Optional<ProtocolVersion> expectedVersion) {

	state Reference<AsyncVar<Optional<ProtocolVersion>>> protocolVersion =
	    FlowTransport::transport().getPeerProtocolAsyncVar(coordinatorAddress);

	loop {
		if (protocolVersion->get().present() && protocolVersion->get() != expectedVersion) {
			return protocolVersion->get();
		}

		Future<Void> change = protocolVersion->onChange();
		if (!protocolVersion->get().present()) {
			// If we still don't have any connection info after a timeout, retry sending the protocol version request
			change = timeout(change, FLOW_KNOBS->CONNECTION_MONITOR_TIMEOUT, Void());
		}

		wait(change);

		if (!protocolVersion->get().present()) {
			return protocolVersion->get();
		}
	}
}

// Returns the protocol version reported by the given coordinator
// If an expected version is given, the future won't return until the protocol version is different than expected
ACTOR Future<ProtocolVersion> getClusterProtocolImpl(
    Reference<AsyncVar<Optional<ClientLeaderRegInterface>>> coordinator,
    Optional<ProtocolVersion> expectedVersion) {

	state bool needToConnect = true;
	state Future<ProtocolVersion> protocolVersion = Never();

	loop {
		if (!coordinator->get().present()) {
			wait(coordinator->onChange());
		} else {
			Endpoint coordinatorEndpoint = coordinator->get().get().getLeader.getEndpoint();
			if (needToConnect) {
				// Even though we typically rely on the connect packet to get the protocol version, we need to send some
				// request in order to start a connection. This protocol version request serves that purpose.
				protocolVersion = getCoordinatorProtocol(coordinatorEndpoint.addresses);
				needToConnect = false;
			}
			choose {
				when(wait(coordinator->onChange())) { needToConnect = true; }

				when(ProtocolVersion pv = wait(protocolVersion)) {
					if (!expectedVersion.present() || expectedVersion.get() != pv) {
						return pv;
					}

					protocolVersion = Never();
				}

				// Older versions of FDB don't have an endpoint to return the protocol version, so we get this info from
				// the connect packet
				when(Optional<ProtocolVersion> pv = wait(getCoordinatorProtocolFromConnectPacket(
				         coordinatorEndpoint.getPrimaryAddress(), expectedVersion))) {
					if (pv.present()) {
						return pv.get();
					} else {
						needToConnect = true;
					}
				}
			}
		}
	}
}

// Returns the protocol version reported by the coordinator this client is currently connected to
// If an expected version is given, the future won't return until the protocol version is different than expected
// Note: this will never return if the server is running a protocol from FDB 5.0 or older
Future<ProtocolVersion> DatabaseContext::getClusterProtocol(Optional<ProtocolVersion> expectedVersion) {
	return getClusterProtocolImpl(coordinator, expectedVersion);
}

uint32_t Transaction::getSize() {
	auto s = tr.transaction.mutations.expectedSize() + tr.transaction.read_conflict_ranges.expectedSize() +
	         tr.transaction.write_conflict_ranges.expectedSize();
	return s;
}

Future<Void> Transaction::onError(Error const& e) {
	if (e.code() == error_code_success) {
		return client_invalid_operation();
	}
	if (e.code() == error_code_not_committed || e.code() == error_code_commit_unknown_result ||
	    e.code() == error_code_database_locked || e.code() == error_code_proxy_memory_limit_exceeded ||
	    e.code() == error_code_process_behind || e.code() == error_code_batch_transaction_throttled ||
	    e.code() == error_code_tag_throttled) {
		if (e.code() == error_code_not_committed)
			++cx->transactionsNotCommitted;
		else if (e.code() == error_code_commit_unknown_result)
			++cx->transactionsMaybeCommitted;
		else if (e.code() == error_code_proxy_memory_limit_exceeded)
			++cx->transactionsResourceConstrained;
		else if (e.code() == error_code_process_behind)
			++cx->transactionsProcessBehind;
		else if (e.code() == error_code_batch_transaction_throttled || e.code() == error_code_tag_throttled) {
			++cx->transactionsThrottled;
		}

		double backoff = getBackoff(e.code());
		reset();
		return delay(backoff, info.taskID);
	}
	if (e.code() == error_code_transaction_too_old || e.code() == error_code_future_version) {
		if (e.code() == error_code_transaction_too_old)
			++cx->transactionsTooOld;
		else if (e.code() == error_code_future_version)
			++cx->transactionsFutureVersions;

		double maxBackoff = options.maxBackoff;
		reset();
		return delay(std::min(CLIENT_KNOBS->FUTURE_VERSION_RETRY_DELAY, maxBackoff), info.taskID);
	}

	if (g_network->isSimulated() && ++numErrors % 10 == 0)
		TraceEvent(SevWarnAlways, "TransactionTooManyRetries").detail("NumRetries", numErrors);

	return e;
}
ACTOR Future<StorageMetrics> getStorageMetricsLargeKeyRange(Database cx, KeyRange keys);

ACTOR Future<StorageMetrics> doGetStorageMetrics(Database cx, KeyRange keys, Reference<LocationInfo> locationInfo) {
	loop {
		try {
			WaitMetricsRequest req(keys, StorageMetrics(), StorageMetrics());
			req.min.bytes = 0;
			req.max.bytes = -1;
			StorageMetrics m = wait(loadBalance(
			    locationInfo->locations(), &StorageServerInterface::waitMetrics, req, TaskPriority::DataDistribution));
			return m;
		} catch (Error& e) {
			if (e.code() != error_code_wrong_shard_server && e.code() != error_code_all_alternatives_failed) {
				TraceEvent(SevError, "WaitStorageMetricsError").error(e);
				throw;
			}
			wait(delay(CLIENT_KNOBS->WRONG_SHARD_SERVER_DELAY, TaskPriority::DataDistribution));
			cx->invalidateCache(keys);
			StorageMetrics m = wait(getStorageMetricsLargeKeyRange(cx, keys));
			return m;
		}
	}
}

ACTOR Future<StorageMetrics> getStorageMetricsLargeKeyRange(Database cx, KeyRange keys) {
	state Span span("NAPI:GetStorageMetricsLargeKeyRange"_loc);
	vector<pair<KeyRange, Reference<LocationInfo>>> locations =
	    wait(getKeyRangeLocations(cx,
	                              keys,
	                              std::numeric_limits<int>::max(),
	                              Reverse::FALSE,
	                              &StorageServerInterface::waitMetrics,
	                              TransactionInfo(TaskPriority::DataDistribution, span.context)));
	state int nLocs = locations.size();
	state vector<Future<StorageMetrics>> fx(nLocs);
	state StorageMetrics total;
	KeyRef partBegin, partEnd;
	for (int i = 0; i < nLocs; i++) {
		partBegin = (i == 0) ? keys.begin : locations[i].first.begin;
		partEnd = (i == nLocs - 1) ? keys.end : locations[i].first.end;
		fx[i] = doGetStorageMetrics(cx, KeyRangeRef(partBegin, partEnd), locations[i].second);
	}
	wait(waitForAll(fx));
	for (int i = 0; i < nLocs; i++) {
		total += fx[i].get();
	}
	return total;
}

ACTOR Future<Void> trackBoundedStorageMetrics(KeyRange keys,
                                              Reference<LocationInfo> location,
                                              StorageMetrics x,
                                              StorageMetrics halfError,
                                              PromiseStream<StorageMetrics> deltaStream) {
	try {
		loop {
			WaitMetricsRequest req(keys, x - halfError, x + halfError);
			StorageMetrics nextX = wait(loadBalance(location->locations(), &StorageServerInterface::waitMetrics, req));
			deltaStream.send(nextX - x);
			x = nextX;
		}
	} catch (Error& e) {
		deltaStream.sendError(e);
		throw e;
	}
}

ACTOR Future<StorageMetrics> waitStorageMetricsMultipleLocations(
    vector<pair<KeyRange, Reference<LocationInfo>>> locations,
    StorageMetrics min,
    StorageMetrics max,
    StorageMetrics permittedError) {
	state int nLocs = locations.size();
	state vector<Future<StorageMetrics>> fx(nLocs);
	state StorageMetrics total;
	state PromiseStream<StorageMetrics> deltas;
	state vector<Future<Void>> wx(fx.size());
	state StorageMetrics halfErrorPerMachine = permittedError * (0.5 / nLocs);
	state StorageMetrics maxPlus = max + halfErrorPerMachine * (nLocs - 1);
	state StorageMetrics minMinus = min - halfErrorPerMachine * (nLocs - 1);

	for (int i = 0; i < nLocs; i++) {
		WaitMetricsRequest req(locations[i].first, StorageMetrics(), StorageMetrics());
		req.min.bytes = 0;
		req.max.bytes = -1;
		fx[i] = loadBalance(locations[i].second->locations(),
		                    &StorageServerInterface::waitMetrics,
		                    req,
		                    TaskPriority::DataDistribution);
	}
	wait(waitForAll(fx));

	// invariant: true total is between (total-permittedError/2, total+permittedError/2)
	for (int i = 0; i < nLocs; i++)
		total += fx[i].get();

	if (!total.allLessOrEqual(maxPlus))
		return total;
	if (!minMinus.allLessOrEqual(total))
		return total;

	for (int i = 0; i < nLocs; i++)
		wx[i] = trackBoundedStorageMetrics(
		    locations[i].first, locations[i].second, fx[i].get(), halfErrorPerMachine, deltas);

	loop {
		StorageMetrics delta = waitNext(deltas.getFuture());
		total += delta;
		if (!total.allLessOrEqual(maxPlus))
			return total;
		if (!minMinus.allLessOrEqual(total))
			return total;
	}
}

ACTOR Future<StorageMetrics> extractMetrics(Future<std::pair<Optional<StorageMetrics>, int>> fMetrics) {
	std::pair<Optional<StorageMetrics>, int> x = wait(fMetrics);
	return x.first.get();
}

ACTOR Future<Standalone<VectorRef<ReadHotRangeWithMetrics>>> getReadHotRanges(Database cx, KeyRange keys) {
	state Span span("NAPI:GetReadHotRanges"_loc);
	loop {
		int64_t shardLimit = 100; // Shard limit here does not really matter since this function is currently only used
		                          // to find the read-hot sub ranges within a read-hot shard.
		vector<pair<KeyRange, Reference<LocationInfo>>> locations =
		    wait(getKeyRangeLocations(cx,
		                              keys,
		                              shardLimit,
		                              Reverse::FALSE,
		                              &StorageServerInterface::getReadHotRanges,
		                              TransactionInfo(TaskPriority::DataDistribution, span.context)));
		try {
			// TODO: how to handle this?
			// This function is called whenever a shard becomes read-hot. But somehow the shard was splitted across more
			// than one storage server after become read-hot and before this function is called, i.e. a race condition.
			// Should we abort and wait the newly splitted shards to be hot again?
			state int nLocs = locations.size();
			// if (nLocs > 1) {
			// 	TraceEvent("RHDDebug")
			// 	    .detail("NumSSIs", nLocs)
			// 	    .detail("KeysBegin", keys.begin.printable().c_str())
			// 	    .detail("KeysEnd", keys.end.printable().c_str());
			// }
			state vector<Future<ReadHotSubRangeReply>> fReplies(nLocs);
			KeyRef partBegin, partEnd;
			for (int i = 0; i < nLocs; i++) {
				partBegin = (i == 0) ? keys.begin : locations[i].first.begin;
				partEnd = (i == nLocs - 1) ? keys.end : locations[i].first.end;
				ReadHotSubRangeRequest req(KeyRangeRef(partBegin, partEnd));
				fReplies[i] = loadBalance(locations[i].second->locations(),
				                          &StorageServerInterface::getReadHotRanges,
				                          req,
				                          TaskPriority::DataDistribution);
			}

			wait(waitForAll(fReplies));

			if (nLocs == 1) {
				TEST(true); // Single-shard read hot range request
				return fReplies[0].get().readHotRanges;
			} else {
				TEST(true); // Multi-shard read hot range request
				Standalone<VectorRef<ReadHotRangeWithMetrics>> results;
				for (int i = 0; i < nLocs; i++) {
					results.append(results.arena(),
					               fReplies[i].get().readHotRanges.begin(),
					               fReplies[i].get().readHotRanges.size());
					results.arena().dependsOn(fReplies[i].get().readHotRanges.arena());
				}

				return results;
			}
		} catch (Error& e) {
			if (e.code() != error_code_wrong_shard_server && e.code() != error_code_all_alternatives_failed) {
				TraceEvent(SevError, "GetReadHotSubRangesError").error(e);
				throw;
			}
			cx->invalidateCache(keys);
			wait(delay(CLIENT_KNOBS->WRONG_SHARD_SERVER_DELAY, TaskPriority::DataDistribution));
		}
	}
}

ACTOR Future<std::pair<Optional<StorageMetrics>, int>> waitStorageMetrics(Database cx,
                                                                          KeyRange keys,
                                                                          StorageMetrics min,
                                                                          StorageMetrics max,
                                                                          StorageMetrics permittedError,
                                                                          int shardLimit,
                                                                          int expectedShardCount) {
	state Span span("NAPI:WaitStorageMetrics"_loc);
	loop {
		vector<pair<KeyRange, Reference<LocationInfo>>> locations =
		    wait(getKeyRangeLocations(cx,
		                              keys,
		                              shardLimit,
		                              Reverse::FALSE,
		                              &StorageServerInterface::waitMetrics,
		                              TransactionInfo(TaskPriority::DataDistribution, span.context)));
		if (expectedShardCount >= 0 && locations.size() != expectedShardCount) {
			return std::make_pair(Optional<StorageMetrics>(), locations.size());
		}

		// SOMEDAY: Right now, if there are too many shards we delay and check again later. There may be a better
		// solution to this.
		if (locations.size() < shardLimit) {
			try {
				Future<StorageMetrics> fx;
				if (locations.size() > 1) {
					fx = waitStorageMetricsMultipleLocations(locations, min, max, permittedError);
				} else {
					WaitMetricsRequest req(keys, min, max);
					fx = loadBalance(locations[0].second->locations(),
					                 &StorageServerInterface::waitMetrics,
					                 req,
					                 TaskPriority::DataDistribution);
				}
				StorageMetrics x = wait(fx);
				return std::make_pair(x, -1);
			} catch (Error& e) {
				if (e.code() != error_code_wrong_shard_server && e.code() != error_code_all_alternatives_failed) {
					TraceEvent(SevError, "WaitStorageMetricsError").error(e);
					throw;
				}
				cx->invalidateCache(keys);
				wait(delay(CLIENT_KNOBS->WRONG_SHARD_SERVER_DELAY, TaskPriority::DataDistribution));
			}
		} else {
			TraceEvent(SevWarn, "WaitStorageMetricsPenalty")
			    .detail("Keys", keys)
			    .detail("Limit", CLIENT_KNOBS->STORAGE_METRICS_SHARD_LIMIT)
			    .detail("JitteredSecondsOfPenitence", CLIENT_KNOBS->STORAGE_METRICS_TOO_MANY_SHARDS_DELAY);
			wait(delayJittered(CLIENT_KNOBS->STORAGE_METRICS_TOO_MANY_SHARDS_DELAY, TaskPriority::DataDistribution));
			// make sure that the next getKeyRangeLocations() call will actually re-fetch the range
			cx->invalidateCache(keys);
		}
	}
}

Future<std::pair<Optional<StorageMetrics>, int>> Transaction::waitStorageMetrics(KeyRange const& keys,
                                                                                 StorageMetrics const& min,
                                                                                 StorageMetrics const& max,
                                                                                 StorageMetrics const& permittedError,
                                                                                 int shardLimit,
                                                                                 int expectedShardCount) {
	return ::waitStorageMetrics(cx, keys, min, max, permittedError, shardLimit, expectedShardCount);
}

Future<StorageMetrics> Transaction::getStorageMetrics(KeyRange const& keys, int shardLimit) {
	if (shardLimit > 0) {
		StorageMetrics m;
		m.bytes = -1;
		return extractMetrics(::waitStorageMetrics(cx, keys, StorageMetrics(), m, StorageMetrics(), shardLimit, -1));
	} else {
		return ::getStorageMetricsLargeKeyRange(cx, keys);
	}
}

ACTOR Future<Standalone<VectorRef<DDMetricsRef>>> waitDataDistributionMetricsList(Database cx,
                                                                                  KeyRange keys,
                                                                                  int shardLimit) {
	loop {
		choose {
			when(wait(cx->onProxiesChanged())) {}
			when(ErrorOr<GetDDMetricsReply> rep =
			         wait(errorOr(basicLoadBalance(cx->getCommitProxies(false),
			                                       &CommitProxyInterface::getDDMetrics,
			                                       GetDDMetricsRequest(keys, shardLimit))))) {
				if (rep.isError()) {
					throw rep.getError();
				}
				return rep.get().storageMetricsList;
			}
		}
	}
}

Future<Standalone<VectorRef<ReadHotRangeWithMetrics>>> Transaction::getReadHotRanges(KeyRange const& keys) {
	return ::getReadHotRanges(cx, keys);
}

ACTOR Future<Standalone<VectorRef<KeyRef>>> getRangeSplitPoints(Database cx, KeyRange keys, int64_t chunkSize) {
	state Span span("NAPI:GetRangeSplitPoints"_loc);
	loop {
		state vector<pair<KeyRange, Reference<LocationInfo>>> locations =
		    wait(getKeyRangeLocations(cx,
		                              keys,
		                              CLIENT_KNOBS->TOO_MANY,
		                              Reverse::FALSE,
		                              &StorageServerInterface::getRangeSplitPoints,
		                              TransactionInfo(TaskPriority::DataDistribution, span.context)));
		try {
			state int nLocs = locations.size();
			state vector<Future<SplitRangeReply>> fReplies(nLocs);
			KeyRef partBegin, partEnd;
			for (int i = 0; i < nLocs; i++) {
				partBegin = (i == 0) ? keys.begin : locations[i].first.begin;
				partEnd = (i == nLocs - 1) ? keys.end : locations[i].first.end;
				SplitRangeRequest req(KeyRangeRef(partBegin, partEnd), chunkSize);
				fReplies[i] = loadBalance(locations[i].second->locations(),
				                          &StorageServerInterface::getRangeSplitPoints,
				                          req,
				                          TaskPriority::DataDistribution);
			}

			wait(waitForAll(fReplies));
			Standalone<VectorRef<KeyRef>> results;

			results.push_back_deep(results.arena(), keys.begin);
			for (int i = 0; i < nLocs; i++) {
				if (i > 0) {
					results.push_back_deep(results.arena(), locations[i].first.begin); // Need this shard boundary
				}
				if (fReplies[i].get().splitPoints.size() > 0) {
					results.append(
					    results.arena(), fReplies[i].get().splitPoints.begin(), fReplies[i].get().splitPoints.size());
					results.arena().dependsOn(fReplies[i].get().splitPoints.arena());
				}
			}
			if (results.back() != keys.end) {
				results.push_back_deep(results.arena(), keys.end);
			}

			return results;
		} catch (Error& e) {
			if (e.code() != error_code_wrong_shard_server && e.code() != error_code_all_alternatives_failed) {
				TraceEvent(SevError, "GetRangeSplitPoints").error(e);
				throw;
			}
			cx->invalidateCache(keys);
			wait(delay(CLIENT_KNOBS->WRONG_SHARD_SERVER_DELAY, TaskPriority::DataDistribution));
		}
	}
}

Future<Standalone<VectorRef<KeyRef>>> Transaction::getRangeSplitPoints(KeyRange const& keys, int64_t chunkSize) {
	return ::getRangeSplitPoints(cx, keys, chunkSize);
}

ACTOR Future<Standalone<VectorRef<KeyRef>>> splitStorageMetrics(Database cx,
                                                                KeyRange keys,
                                                                StorageMetrics limit,
                                                                StorageMetrics estimated) {
	state Span span("NAPI:SplitStorageMetrics"_loc);
	loop {
		state vector<pair<KeyRange, Reference<LocationInfo>>> locations =
		    wait(getKeyRangeLocations(cx,
		                              keys,
		                              CLIENT_KNOBS->STORAGE_METRICS_SHARD_LIMIT,
		                              Reverse::FALSE,
		                              &StorageServerInterface::splitMetrics,
		                              TransactionInfo(TaskPriority::DataDistribution, span.context)));
		state StorageMetrics used;
		state Standalone<VectorRef<KeyRef>> results;

		// SOMEDAY: Right now, if there are too many shards we delay and check again later. There may be a better
		// solution to this.
		if (locations.size() == CLIENT_KNOBS->STORAGE_METRICS_SHARD_LIMIT) {
			wait(delay(CLIENT_KNOBS->STORAGE_METRICS_TOO_MANY_SHARDS_DELAY, TaskPriority::DataDistribution));
			cx->invalidateCache(keys);
		} else {
			results.push_back_deep(results.arena(), keys.begin);
			try {
				//TraceEvent("SplitStorageMetrics").detail("Locations", locations.size());

				state int i = 0;
				for (; i < locations.size(); i++) {
					SplitMetricsRequest req(locations[i].first, limit, used, estimated, i == locations.size() - 1);
					SplitMetricsReply res = wait(loadBalance(locations[i].second->locations(),
					                                         &StorageServerInterface::splitMetrics,
					                                         req,
					                                         TaskPriority::DataDistribution));
					if (res.splits.size() &&
					    res.splits[0] <= results.back()) { // split points are out of order, possibly because of moving
						                                   // data, throw error to retry
						ASSERT_WE_THINK(
						    false); // FIXME: This seems impossible and doesn't seem to be covered by testing
						throw all_alternatives_failed();
					}
					if (res.splits.size()) {
						results.append(results.arena(), res.splits.begin(), res.splits.size());
						results.arena().dependsOn(res.splits.arena());
					}
					used = res.used;

					//TraceEvent("SplitStorageMetricsResult").detail("Used", used.bytes).detail("Location", i).detail("Size", res.splits.size());
				}

				if (used.allLessOrEqual(limit * CLIENT_KNOBS->STORAGE_METRICS_UNFAIR_SPLIT_LIMIT)) {
					results.resize(results.arena(), results.size() - 1);
				}

				results.push_back_deep(results.arena(), keys.end);
				return results;
			} catch (Error& e) {
				if (e.code() != error_code_wrong_shard_server && e.code() != error_code_all_alternatives_failed) {
					TraceEvent(SevError, "SplitStorageMetricsError").error(e);
					throw;
				}
				cx->invalidateCache(keys);
				wait(delay(CLIENT_KNOBS->WRONG_SHARD_SERVER_DELAY, TaskPriority::DataDistribution));
			}
		}
	}
}

Future<Standalone<VectorRef<KeyRef>>> Transaction::splitStorageMetrics(KeyRange const& keys,
                                                                       StorageMetrics const& limit,
                                                                       StorageMetrics const& estimated) {
	return ::splitStorageMetrics(cx, keys, limit, estimated);
}

void Transaction::checkDeferredError() const {
	cx->checkDeferredError();
}

Reference<TransactionLogInfo> Transaction::createTrLogInfoProbabilistically(const Database& cx) {
	if (!cx->isError()) {
		double clientSamplingProbability = GlobalConfig::globalConfig().get<double>(
		    fdbClientInfoTxnSampleRate, CLIENT_KNOBS->CSI_SAMPLING_PROBABILITY);
		if (((networkOptions.logClientInfo.present() && networkOptions.logClientInfo.get()) || BUGGIFY) &&
		    deterministicRandom()->random01() < clientSamplingProbability &&
		    (!g_network->isSimulated() || !g_simulator.speedUpSimulation)) {
			return makeReference<TransactionLogInfo>(TransactionLogInfo::DATABASE);
		}
	}

	return Reference<TransactionLogInfo>();
}

void Transaction::setTransactionID(uint64_t id) {
	ASSERT(getSize() == 0);
	info.spanID = SpanID(id, info.spanID.second());
}

void Transaction::setToken(uint64_t token) {
	ASSERT(getSize() == 0);
	info.spanID = SpanID(info.spanID.first(), token);
}

void enableClientInfoLogging() {
	ASSERT(networkOptions.logClientInfo.present() == false);
	networkOptions.logClientInfo = true;
	TraceEvent(SevInfo, "ClientInfoLoggingEnabled");
}

ACTOR Future<Void> snapCreate(Database cx, Standalone<StringRef> snapCmd, UID snapUID) {
	TraceEvent("SnapCreateEnter").detail("SnapCmd", snapCmd.toString()).detail("UID", snapUID);
	try {
		loop {
			choose {
				when(wait(cx->onProxiesChanged())) {}
				when(wait(basicLoadBalance(cx->getCommitProxies(false),
				                           &CommitProxyInterface::proxySnapReq,
				                           ProxySnapRequest(snapCmd, snapUID, snapUID),
				                           cx->taskID,
				                           AtMostOnce::TRUE))) {
					TraceEvent("SnapCreateExit").detail("SnapCmd", snapCmd.toString()).detail("UID", snapUID);
					return Void();
				}
			}
		}
	} catch (Error& e) {
		TraceEvent("SnapCreateError").detail("SnapCmd", snapCmd.toString()).detail("UID", snapUID).error(e);
		throw;
	}
}

ACTOR Future<bool> checkSafeExclusions(Database cx, vector<AddressExclusion> exclusions) {
	TraceEvent("ExclusionSafetyCheckBegin")
	    .detail("NumExclusion", exclusions.size())
	    .detail("Exclusions", describe(exclusions));
	state ExclusionSafetyCheckRequest req(exclusions);
	state bool ddCheck;
	try {
		loop {
			choose {
				when(wait(cx->onProxiesChanged())) {}
				when(ExclusionSafetyCheckReply _ddCheck =
				         wait(basicLoadBalance(cx->getCommitProxies(false),
				                               &CommitProxyInterface::exclusionSafetyCheckReq,
				                               req,
				                               cx->taskID))) {
					ddCheck = _ddCheck.safe;
					break;
				}
			}
		}
	} catch (Error& e) {
		if (e.code() != error_code_actor_cancelled) {
			TraceEvent("ExclusionSafetyCheckError")
			    .detail("NumExclusion", exclusions.size())
			    .detail("Exclusions", describe(exclusions))
			    .error(e);
		}
		throw;
	}
	TraceEvent("ExclusionSafetyCheckCoordinators");
	state ClientCoordinators coordinatorList(cx->getConnectionFile());
	state vector<Future<Optional<LeaderInfo>>> leaderServers;
	leaderServers.reserve(coordinatorList.clientLeaderServers.size());
	for (int i = 0; i < coordinatorList.clientLeaderServers.size(); i++) {
		leaderServers.push_back(retryBrokenPromise(coordinatorList.clientLeaderServers[i].getLeader,
		                                           GetLeaderRequest(coordinatorList.clusterKey, UID()),
		                                           TaskPriority::CoordinationReply));
	}
	// Wait for quorum so we don't dismiss live coordinators as unreachable by acting too fast
	choose {
		when(wait(smartQuorum(leaderServers, leaderServers.size() / 2 + 1, 1.0))) {}
		when(wait(delay(3.0))) {
			TraceEvent("ExclusionSafetyCheckNoCoordinatorQuorum");
			return false;
		}
	}
	int attemptCoordinatorExclude = 0;
	int coordinatorsUnavailable = 0;
	for (int i = 0; i < leaderServers.size(); i++) {
		NetworkAddress leaderAddress =
		    coordinatorList.clientLeaderServers[i].getLeader.getEndpoint().getPrimaryAddress();
		if (leaderServers[i].isReady()) {
			if ((std::count(
			         exclusions.begin(), exclusions.end(), AddressExclusion(leaderAddress.ip, leaderAddress.port)) ||
			     std::count(exclusions.begin(), exclusions.end(), AddressExclusion(leaderAddress.ip)))) {
				attemptCoordinatorExclude++;
			}
		} else {
			coordinatorsUnavailable++;
		}
	}
	int faultTolerance = (leaderServers.size() - 1) / 2 - coordinatorsUnavailable;
	bool coordinatorCheck = (attemptCoordinatorExclude <= faultTolerance);
	TraceEvent("ExclusionSafetyCheckFinish")
	    .detail("CoordinatorListSize", leaderServers.size())
	    .detail("NumExclusions", exclusions.size())
	    .detail("FaultTolerance", faultTolerance)
	    .detail("AttemptCoordinatorExclude", attemptCoordinatorExclude)
	    .detail("CoordinatorCheck", coordinatorCheck)
	    .detail("DataDistributorCheck", ddCheck);

	return (ddCheck && coordinatorCheck);
}

ACTOR Future<Void> addInterfaceActor(std::map<Key, std::pair<Value, ClientLeaderRegInterface>>* address_interface,
                                     Reference<FlowLock> connectLock,
                                     KeyValue kv) {
	wait(connectLock->take());
	state FlowLock::Releaser releaser(*connectLock);
	state ClientWorkerInterface workerInterf =
	    BinaryReader::fromStringRef<ClientWorkerInterface>(kv.value, IncludeVersion());
	state ClientLeaderRegInterface leaderInterf(workerInterf.address());
	choose {
		when(Optional<LeaderInfo> rep =
		         wait(brokenPromiseToNever(leaderInterf.getLeader.getReply(GetLeaderRequest())))) {
			StringRef ip_port =
			    kv.key.endsWith(LiteralStringRef(":tls")) ? kv.key.removeSuffix(LiteralStringRef(":tls")) : kv.key;
			(*address_interface)[ip_port] = std::make_pair(kv.value, leaderInterf);

			if (workerInterf.reboot.getEndpoint().addresses.secondaryAddress.present()) {
				Key full_ip_port2 =
				    StringRef(workerInterf.reboot.getEndpoint().addresses.secondaryAddress.get().toString());
				StringRef ip_port2 = full_ip_port2.endsWith(LiteralStringRef(":tls"))
				                         ? full_ip_port2.removeSuffix(LiteralStringRef(":tls"))
				                         : full_ip_port2;
				(*address_interface)[ip_port2] = std::make_pair(kv.value, leaderInterf);
			}
		}
		when(wait(delay(CLIENT_KNOBS->CLI_CONNECT_TIMEOUT))) {} // NOTE : change timeout time here if necessary
	}
	return Void();
}

ACTOR static Future<int64_t> rebootWorkerActor(DatabaseContext* cx, ValueRef addr, bool check, int duration) {
	// ignore negative value
	if (duration < 0)
		duration = 0;
	// fetch the addresses of all workers
	state std::map<Key, std::pair<Value, ClientLeaderRegInterface>> address_interface;
	if (!cx->getConnectionFile())
		return 0;
	RangeResult kvs = wait(getWorkerInterfaces(cx->getConnectionFile()));
	ASSERT(!kvs.more);
	// Note: reuse this knob from fdbcli, change it if necessary
	Reference<FlowLock> connectLock(new FlowLock(CLIENT_KNOBS->CLI_CONNECT_PARALLELISM));
	std::vector<Future<Void>> addInterfs;
	for (const auto& it : kvs) {
		addInterfs.push_back(addInterfaceActor(&address_interface, connectLock, it));
	}
	wait(waitForAll(addInterfs));
	if (!address_interface.count(addr))
		return 0;

	BinaryReader::fromStringRef<ClientWorkerInterface>(address_interface[addr].first, IncludeVersion())
	    .reboot.send(RebootRequest(false, check, duration));
	return 1;
}

Future<int64_t> DatabaseContext::rebootWorker(StringRef addr, bool check, int duration) {
	return rebootWorkerActor(this, addr, check, duration);
}

Future<Void> DatabaseContext::forceRecoveryWithDataLoss(StringRef dcId) {
	return forceRecovery(getConnectionFile(), dcId);
}

ACTOR static Future<Void> createSnapshotActor(DatabaseContext* cx, UID snapUID, StringRef snapCmd) {
	wait(mgmtSnapCreate(cx->clone(), snapCmd, snapUID));
	return Void();
}

Future<Void> DatabaseContext::createSnapshot(StringRef uid, StringRef snapshot_command) {
	std::string uid_str = uid.toString();
	if (!std::all_of(uid_str.begin(), uid_str.end(), [](unsigned char c) { return std::isxdigit(c); }) ||
	    uid_str.size() != 32) {
		// only 32-length hex string is considered as a valid UID
		throw snap_invalid_uid_string();
	}
	return createSnapshotActor(this, UID::fromString(uid_str), snapshot_command);
}

<<<<<<< HEAD
ACTOR Future<Standalone<VectorRef<MutationRefAndVersion>>> getRangeFeedMutationsActor(Reference<DatabaseContext> db,
                                                                                      StringRef rangeID) {
	state Database cx(db);
	state Transaction tr(cx);
	state Key rangeIDKey = rangeID.withPrefix(rangeFeedPrefix);
	state Span span("NAPI:GetRangeFeedMutations"_loc);
	Optional<Value> val = wait(tr.get(rangeIDKey));
	if (!val.present()) {
		throw unsupported_operation();
	}
	KeyRange keys = decodeRangeFeedValue(val.get());
	state vector<pair<KeyRange, Reference<LocationInfo>>> locations =
	    wait(getKeyRangeLocations(cx,
	                              keys,
	                              100,
	                              false,
	                              &StorageServerInterface::rangeFeed,
	                              TransactionInfo(TaskPriority::DefaultEndpoint, span.context)));

	if (locations.size() > 1) {
		throw unsupported_operation();
	}

	state RangeFeedRequest req;
	req.rangeID = rangeID;

	RangeFeedReply rep = wait(loadBalance(cx.getPtr(),
	                                      locations[0].second,
	                                      &StorageServerInterface::rangeFeed,
	                                      req,
	                                      TaskPriority::DefaultPromiseEndpoint,
	                                      false,
	                                      cx->enableLocalityLoadBalance ? &cx->queueModel : nullptr));
	return Standalone<VectorRef<MutationRefAndVersion>>(rep.mutations, rep.arena);
}

Future<Standalone<VectorRef<MutationRefAndVersion>>> DatabaseContext::getRangeFeedMutations(StringRef rangeID) {
	return getRangeFeedMutationsActor(Reference<DatabaseContext>::addRef(this), rangeID);
}

ACTOR Future<Void> popRangeFeedMutationsActor(Reference<DatabaseContext> db, StringRef rangeID, Version version) {
	state Database cx(db);
	state Transaction tr(cx);
	state Key rangeIDKey = rangeID.withPrefix(rangeFeedPrefix);
	state Span span("NAPI:PopRangeFeedMutations"_loc);
	Optional<Value> val = wait(tr.get(rangeIDKey));
	if (!val.present()) {
		throw unsupported_operation();
	}
	KeyRange keys = decodeRangeFeedValue(val.get());
	state vector<pair<KeyRange, Reference<LocationInfo>>> locations =
	    wait(getKeyRangeLocations(cx,
	                              keys,
	                              100,
	                              false,
	                              &StorageServerInterface::rangeFeed,
	                              TransactionInfo(TaskPriority::DefaultEndpoint, span.context)));

	if (locations.size() > 1) {
		throw unsupported_operation();
	}

	state std::vector<Future<Void>> popRequests;
	for (int i = 0; i < locations[0].second->size(); i++) {
		popRequests.push_back(
		    locations[0].second->getInterface(i).rangeFeedPop.getReply(RangeFeedPopRequest(rangeID, version)));
	}
	wait(waitForAll(popRequests));
	return Void();
}

Future<Void> DatabaseContext::popRangeFeedMutations(StringRef rangeID, Version version) {
	return popRangeFeedMutationsActor(Reference<DatabaseContext>::addRef(this), rangeID, version);
=======
ACTOR Future<Void> setPerpetualStorageWiggle(Database cx, bool enable, LockAware lockAware) {
	state ReadYourWritesTransaction tr(cx);
	loop {
		try {
			tr.setOption(FDBTransactionOptions::ACCESS_SYSTEM_KEYS);
			if (lockAware) {
				tr.setOption(FDBTransactionOptions::LOCK_AWARE);
			}

			tr.set(perpetualStorageWiggleKey, enable ? "1"_sr : "0"_sr);
			wait(tr.commit());
			break;
		} catch (Error& e) {
			wait(tr.onError(e));
		}
	}
	return Void();
>>>>>>> 5eb1eddc
}<|MERGE_RESOLUTION|>--- conflicted
+++ resolved
@@ -6516,7 +6516,6 @@
 	return createSnapshotActor(this, UID::fromString(uid_str), snapshot_command);
 }
 
-<<<<<<< HEAD
 ACTOR Future<Standalone<VectorRef<MutationRefAndVersion>>> getRangeFeedMutationsActor(Reference<DatabaseContext> db,
                                                                                       StringRef rangeID) {
 	state Database cx(db);
@@ -6590,7 +6589,7 @@
 
 Future<Void> DatabaseContext::popRangeFeedMutations(StringRef rangeID, Version version) {
 	return popRangeFeedMutationsActor(Reference<DatabaseContext>::addRef(this), rangeID, version);
-=======
+}
 ACTOR Future<Void> setPerpetualStorageWiggle(Database cx, bool enable, LockAware lockAware) {
 	state ReadYourWritesTransaction tr(cx);
 	loop {
@@ -6608,5 +6607,4 @@
 		}
 	}
 	return Void();
->>>>>>> 5eb1eddc
 }