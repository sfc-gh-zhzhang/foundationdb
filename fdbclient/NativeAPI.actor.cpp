--- conflicted
+++ resolved
@@ -6624,6 +6624,9 @@
 
 		if (!cx->blobWorker_interf.count(workerId)) {
 			Optional<Value> workerInterface = wait(self->get(blobWorkerListKeyFor(workerId)));
+			// from the time the mapping was read from the db, the associated blob worker
+			// could have died and so its interface wouldn't be present as part of the blobWorkerList
+			// we persist in the db. So throw wrong_shard_server to get the new mapping
 			if (!workerInterface.present()) {
 				throw wrong_shard_server();
 			}
@@ -7652,279 +7655,6 @@
 	return popChangeFeedMutationsActor(Reference<DatabaseContext>::addRef(this), rangeID, version);
 }
 
-<<<<<<< HEAD
-#define BG_REQUEST_DEBUG false
-
-ACTOR Future<Void> getBlobGranuleRangesStreamActor(Reference<DatabaseContext> db,
-                                                   PromiseStream<KeyRange> results,
-                                                   KeyRange keyRange) {
-	// FIXME: use streaming range read
-	state Database cx(db);
-	state Reference<ReadYourWritesTransaction> tr = makeReference<ReadYourWritesTransaction>(cx);
-	state KeyRange currentRange = keyRange;
-	if (BG_REQUEST_DEBUG) {
-		printf("Getting Blob Granules for [%s - %s)\n",
-		       keyRange.begin.printable().c_str(),
-		       keyRange.end.printable().c_str());
-	}
-	loop {
-		try {
-			tr->setOption(FDBTransactionOptions::ACCESS_SYSTEM_KEYS);
-			state RangeResult blobGranuleMapping = wait(krmGetRanges(
-			    tr, blobGranuleMappingKeys.begin, currentRange, 1000, GetRangeLimits::BYTE_LIMIT_UNLIMITED));
-
-			for (int i = 0; i < blobGranuleMapping.size() - 1; i++) {
-				if (blobGranuleMapping[i].value.size()) {
-					results.send(KeyRangeRef(blobGranuleMapping[i].key, blobGranuleMapping[i + 1].key));
-				}
-			}
-			if (blobGranuleMapping.more) {
-				currentRange = KeyRangeRef(blobGranuleMapping.back().key, currentRange.end);
-			} else {
-				results.sendError(end_of_stream());
-				return Void();
-			}
-		} catch (Error& e) {
-			wait(tr->onError(e));
-		}
-	}
-}
-
-Future<Void> DatabaseContext::getBlobGranuleRangesStream(const PromiseStream<KeyRange>& results, KeyRange range) {
-	if (!CLIENT_KNOBS->ENABLE_BLOB_GRANULES) {
-		throw client_invalid_operation();
-	}
-	return getBlobGranuleRangesStreamActor(Reference<DatabaseContext>::addRef(this), results, range);
-}
-
-// hack (for now) to get blob worker interface into load balance
-struct BWLocationInfo : MultiInterface<ReferencedInterface<BlobWorkerInterface>> {
-	using Locations = MultiInterface<ReferencedInterface<BlobWorkerInterface>>;
-	explicit BWLocationInfo(const std::vector<Reference<ReferencedInterface<BlobWorkerInterface>>>& v) : Locations(v) {}
-};
-
-ACTOR Future<Void> readBlobGranulesStreamActor(Reference<DatabaseContext> db,
-                                               PromiseStream<Standalone<BlobGranuleChunkRef>> results,
-                                               KeyRange range,
-                                               Version begin,
-                                               Optional<Version> end) { // end not present is just latest
-	state Database cx(db);
-	state Reference<ReadYourWritesTransaction> tr = makeReference<ReadYourWritesTransaction>(cx);
-	state RangeResult blobGranuleMapping;
-	state Version endVersion;
-	state Key granuleStartKey;
-	state Key granuleEndKey;
-	state KeyRange keyRange = range;
-	state int i, loopCounter = 0;
-	state UID workerId;
-	loop {
-		try {
-			// FIXME: Use streaming parallelism?
-			// Read mapping and worker interfaces from DB
-			loopCounter++;
-			loop {
-				try {
-					tr->reset();
-					tr->setOption(FDBTransactionOptions::ACCESS_SYSTEM_KEYS);
-					if (loopCounter == 1) {
-						// if retrying, use new version for mapping but original version for read version
-						if (end.present()) {
-							endVersion = end.get();
-						} else {
-							Version _end = wait(tr->getReadVersion());
-							endVersion = _end;
-						}
-					}
-
-					// Right now just read whole blob range assignments from DB
-					// FIXME: eventually we probably want to cache this and invalidate similarly to storage servers.
-					// Cache misses could still read from the DB, or we could add it to the Transaction State Store and
-					// have proxies serve it from memory.
-					RangeResult _bgMapping = wait(krmGetRanges(
-					    tr, blobGranuleMappingKeys.begin, keyRange, 1000, GetRangeLimits::BYTE_LIMIT_UNLIMITED));
-					blobGranuleMapping = _bgMapping;
-					if (blobGranuleMapping.more) {
-						if (BG_REQUEST_DEBUG) {
-							// printf("BG Mapping for [%s - %s) too large!\n");
-						}
-						throw unsupported_operation();
-					}
-					ASSERT(!blobGranuleMapping.more && blobGranuleMapping.size() < CLIENT_KNOBS->TOO_MANY);
-
-					if (blobGranuleMapping.size() == 0) {
-						if (BG_REQUEST_DEBUG) {
-							printf("no blob worker assignments yet \n");
-						}
-						throw transaction_too_old();
-					}
-
-					if (BG_REQUEST_DEBUG) {
-						fmt::print("Doing blob granule request @ {}\n", endVersion);
-						fmt::print("blob worker assignments:\n");
-					}
-
-					for (i = 0; i < blobGranuleMapping.size() - 1; i++) {
-						granuleStartKey = blobGranuleMapping[i].key;
-						granuleEndKey = blobGranuleMapping[i + 1].key;
-						if (!blobGranuleMapping[i].value.size()) {
-							if (BG_REQUEST_DEBUG) {
-								printf("Key range [%s - %s) missing worker assignment!\n",
-								       granuleStartKey.printable().c_str(),
-								       granuleEndKey.printable().c_str());
-								// TODO probably new exception type instead
-							}
-							throw transaction_too_old();
-						}
-
-						workerId = decodeBlobGranuleMappingValue(blobGranuleMapping[i].value);
-						if (BG_REQUEST_DEBUG) {
-							printf("  [%s - %s): %s\n",
-							       granuleStartKey.printable().c_str(),
-							       granuleEndKey.printable().c_str(),
-							       workerId.toString().c_str());
-						}
-
-						if (!cx->blobWorker_interf.count(workerId)) {
-							Optional<Value> workerInterface = wait(tr->get(blobWorkerListKeyFor(workerId)));
-							// from the time the mapping was read from the db, the associated blob worker
-							// could have died and so its interface wouldn't be present as part of the blobWorkerList
-							// we persist in the db. So throw wrong_shard_server to get the new mapping
-							if (!workerInterface.present()) {
-								throw wrong_shard_server();
-							}
-							cx->blobWorker_interf[workerId] = decodeBlobWorkerListValue(workerInterface.get());
-							if (BG_REQUEST_DEBUG) {
-								printf("    decoded worker interface for %s\n", workerId.toString().c_str());
-							}
-						}
-					}
-					break;
-				} catch (Error& e) {
-					wait(tr->onError(e));
-				}
-			}
-
-			// Make request for each granule
-			for (i = 0; i < blobGranuleMapping.size() - 1; i++) {
-				granuleStartKey = blobGranuleMapping[i].key;
-				granuleEndKey = blobGranuleMapping[i + 1].key;
-				// if this was a time travel and the request returned larger bounds, skip this chunk
-				if (granuleEndKey <= keyRange.begin) {
-					continue;
-				}
-				workerId = decodeBlobGranuleMappingValue(blobGranuleMapping[i].value);
-				// prune first/last granules to requested range
-				if (keyRange.begin > granuleStartKey) {
-					granuleStartKey = keyRange.begin;
-				}
-				if (keyRange.end < granuleEndKey) {
-					granuleEndKey = keyRange.end;
-				}
-
-				state BlobGranuleFileRequest req;
-				req.keyRange = KeyRangeRef(StringRef(req.arena, granuleStartKey), StringRef(req.arena, granuleEndKey));
-				req.beginVersion = begin;
-				req.readVersion = endVersion;
-
-				std::vector<Reference<ReferencedInterface<BlobWorkerInterface>>> v;
-				v.push_back(makeReference<ReferencedInterface<BlobWorkerInterface>>(cx->blobWorker_interf[workerId]));
-				state Reference<MultiInterface<ReferencedInterface<BlobWorkerInterface>>> location =
-				    makeReference<BWLocationInfo>(v);
-				// use load balance with one option for now for retry and error handling
-				BlobGranuleFileReply rep = wait(loadBalance(location,
-				                                            &BlobWorkerInterface::blobGranuleFileRequest,
-				                                            req,
-				                                            TaskPriority::DefaultPromiseEndpoint,
-				                                            AtMostOnce::False,
-				                                            nullptr));
-
-				if (BG_REQUEST_DEBUG) {
-					fmt::print("Blob granule request for [{0} - {1}) @ {2} - {3} got reply from {4}:\n",
-					           granuleStartKey.printable(),
-					           granuleEndKey.printable(),
-					           begin,
-					           endVersion,
-					           workerId.toString());
-				}
-				for (auto& chunk : rep.chunks) {
-					if (BG_REQUEST_DEBUG) {
-						printf("[%s - %s)\n",
-						       chunk.keyRange.begin.printable().c_str(),
-						       chunk.keyRange.end.printable().c_str());
-
-						printf("  SnapshotFile:\n    %s\n",
-						       chunk.snapshotFile.present() ? chunk.snapshotFile.get().toString().c_str() : "<none>");
-						printf("  DeltaFiles:\n");
-						for (auto& df : chunk.deltaFiles) {
-							printf("    %s\n", df.toString().c_str());
-						}
-						printf("  Deltas: (%d)", chunk.newDeltas.size());
-						if (chunk.newDeltas.size() > 0) {
-							fmt::print(" with version [{0} - {1}]",
-							           chunk.newDeltas[0].version,
-							           chunk.newDeltas[chunk.newDeltas.size() - 1].version);
-						}
-						fmt::print("  IncludedVersion: {}\n", chunk.includedVersion);
-						printf("\n\n");
-					}
-					Arena a;
-					a.dependsOn(rep.arena);
-					results.send(Standalone<BlobGranuleChunkRef>(chunk, a));
-					keyRange = KeyRangeRef(chunk.keyRange.end, keyRange.end);
-				}
-			}
-			results.sendError(end_of_stream());
-			return Void();
-		} catch (Error& e) {
-			if (e.code() == error_code_actor_cancelled) {
-				throw;
-			}
-			if (e.code() == error_code_wrong_shard_server || e.code() == error_code_all_alternatives_failed ||
-			    e.code() == error_code_connection_failed) {
-				// TODO would invalidate mapping cache here if we had it
-				wait(delay(CLIENT_KNOBS->WRONG_SHARD_SERVER_DELAY));
-			} else {
-				if (BG_REQUEST_DEBUG) {
-					printf("blob granule file request got unexpected error %s\n", e.name());
-				}
-				results.sendError(e);
-				return Void();
-			}
-		}
-	}
-}
-
-Future<Void> DatabaseContext::readBlobGranulesStream(const PromiseStream<Standalone<BlobGranuleChunkRef>>& results,
-                                                     KeyRange range,
-                                                     Version begin,
-                                                     Optional<Version> end) {
-	if (!CLIENT_KNOBS->ENABLE_BLOB_GRANULES) {
-		throw client_invalid_operation();
-	}
-	return readBlobGranulesStreamActor(Reference<DatabaseContext>::addRef(this), results, range, begin, end);
-}
-
-ACTOR Future<Void> setPerpetualStorageWiggle(Database cx, bool enable, LockAware lockAware) {
-	state ReadYourWritesTransaction tr(cx);
-	loop {
-		try {
-			tr.setOption(FDBTransactionOptions::ACCESS_SYSTEM_KEYS);
-			if (lockAware) {
-				tr.setOption(FDBTransactionOptions::LOCK_AWARE);
-			}
-
-			tr.set(perpetualStorageWiggleKey, enable ? "1"_sr : "0"_sr);
-			wait(tr.commit());
-			break;
-		} catch (Error& e) {
-			wait(tr.onError(e));
-		}
-	}
-	return Void();
-}
-
-=======
->>>>>>> b11ae4da
 Reference<DatabaseContext::TransactionT> DatabaseContext::createTransaction() {
 	return makeReference<ReadYourWritesTransaction>(Database(Reference<DatabaseContext>::addRef(this)));
 }