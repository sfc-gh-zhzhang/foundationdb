/*
 * backup.actor.cpp
 *
 * This source file is part of the FoundationDB open source project
 *
 * Copyright 2013-2018 Apple Inc. and the FoundationDB project authors
 *
 * Licensed under the Apache License, Version 2.0 (the "License");
 * you may not use this file except in compliance with the License.
 * You may obtain a copy of the License at
 *
 *     http://www.apache.org/licenses/LICENSE-2.0
 *
 * Unless required by applicable law or agreed to in writing, software
 * distributed under the License is distributed on an "AS IS" BASIS,
 * WITHOUT WARRANTIES OR CONDITIONS OF ANY KIND, either express or implied.
 * See the License for the specific language governing permissions and
 * limitations under the License.
 */

#include "fdbclient/JsonBuilder.h"
#include "flow/Arena.h"
#include "flow/Error.h"
#include "flow/Trace.h"
#define BOOST_DATE_TIME_NO_LIB
#include <boost/interprocess/managed_shared_memory.hpp>

#include "flow/flow.h"
#include "flow/FastAlloc.h"
#include "flow/serialize.h"
#include "flow/IRandom.h"
#include "flow/genericactors.actor.h"
#include "flow/TLSConfig.actor.h"

#include "fdbclient/FDBTypes.h"
#include "fdbclient/BackupAgent.actor.h"
#include "fdbclient/Status.h"
#include "fdbclient/BackupContainer.h"
#include "fdbclient/KeyBackedTypes.h"
#include "fdbclient/RunTransaction.actor.h"
#include "fdbclient/S3BlobStore.h"
#include "fdbclient/json_spirit/json_spirit_writer_template.h"

#include "flow/Platform.h"

#include <stdarg.h>
#include <stdio.h>
#include <cinttypes>
#include <algorithm>	// std::transform
#include <string>
#include <iostream>
#include <ctime>
using std::cout;
using std::endl;

#ifdef _WIN32
#define WIN32_LEAN_AND_MEAN
#define NOMINMAX
#include <Windows.h>
#endif
#include <time.h>

#ifdef  __linux__
#include <execinfo.h>
#ifdef ALLOC_INSTRUMENTATION
#include <cxxabi.h>
#endif
#endif

#include "fdbclient/versions.h"

#include "flow/SimpleOpt.h"
#include "flow/actorcompiler.h"  // This must be the last #include.

// Type of program being executed
enum class ProgramExe { AGENT, BACKUP, RESTORE, FASTRESTORE_TOOL, DR_AGENT, DB_BACKUP, UNDEFINED };

enum class BackupType {
	UNDEFINED = 0,
	START,
	MODIFY,
	STATUS,
	ABORT,
	WAIT,
	DISCONTINUE,
	PAUSE,
	RESUME,
	EXPIRE,
	DELETE,
	DESCRIBE,
	LIST,
	QUERY,
	DUMP,
	CLEANUP
};

enum class DBType { UNDEFINED = 0, START, STATUS, SWITCH, ABORT, PAUSE, RESUME };

// New fast restore reuses the type from legacy slow restore
enum class RestoreType { UNKNOWN, START, STATUS, ABORT, WAIT };

//
enum {
	// Backup constants
	OPT_DESTCONTAINER,
	OPT_SNAPSHOTINTERVAL,
	OPT_ERRORLIMIT,
	OPT_NOSTOPWHENDONE,
	OPT_EXPIRE_BEFORE_VERSION,
	OPT_EXPIRE_BEFORE_DATETIME,
	OPT_EXPIRE_DELETE_BEFORE_DAYS,
	OPT_EXPIRE_RESTORABLE_AFTER_VERSION,
	OPT_EXPIRE_RESTORABLE_AFTER_DATETIME,
	OPT_EXPIRE_MIN_RESTORABLE_DAYS,
	OPT_BASEURL,
	OPT_BLOB_CREDENTIALS,
	OPT_DESCRIBE_DEEP,
	OPT_DESCRIBE_TIMESTAMPS,
	OPT_DUMP_BEGIN,
	OPT_DUMP_END,
	OPT_JSON,
	OPT_DELETE_DATA,
	OPT_MIN_CLEANUP_SECONDS,
	OPT_USE_PARTITIONED_LOG,

	// Backup and Restore constants
	OPT_TAGNAME,
	OPT_BACKUPKEYS,
	OPT_WAITFORDONE,
	OPT_BACKUPKEYS_FILTER,
	OPT_INCREMENTALONLY,

	// Backup Modify
	OPT_MOD_ACTIVE_INTERVAL,
	OPT_MOD_VERIFY_UID,

	// Restore constants
	OPT_RESTORECONTAINER,
	OPT_RESTORE_VERSION,
	OPT_RESTORE_TIMESTAMP,
	OPT_PREFIX_ADD,
	OPT_PREFIX_REMOVE,
	OPT_RESTORE_CLUSTERFILE_DEST,
	OPT_RESTORE_CLUSTERFILE_ORIG,
	OPT_RESTORE_BEGIN_VERSION,

	// Shared constants
	OPT_CLUSTERFILE,
	OPT_QUIET,
	OPT_DRYRUN,
	OPT_FORCE,
	OPT_HELP,
	OPT_DEVHELP,
	OPT_VERSION,
	OPT_PARENTPID,
	OPT_CRASHONERROR,
	OPT_NOBUFSTDOUT,
	OPT_BUFSTDOUTERR,
	OPT_TRACE,
	OPT_TRACE_DIR,
	OPT_KNOB,
	OPT_TRACE_LOG_GROUP,
	OPT_MEMLIMIT,
	OPT_LOCALITY,

	// DB constants
	OPT_SOURCE_CLUSTER,
	OPT_DEST_CLUSTER,
	OPT_CLEANUP,
	OPT_DSTONLY,

	OPT_TRACE_FORMAT,
};

CSimpleOpt::SOption g_rgAgentOptions[] = {
#ifdef _WIN32
	{ OPT_PARENTPID, "--parentpid", SO_REQ_SEP },
#endif
	{ OPT_CLUSTERFILE, "-C", SO_REQ_SEP },
	{ OPT_CLUSTERFILE, "--cluster_file", SO_REQ_SEP },
	{ OPT_KNOB, "--knob_", SO_REQ_SEP },
	{ OPT_VERSION, "--version", SO_NONE },
	{ OPT_VERSION, "-v", SO_NONE },
	{ OPT_QUIET, "-q", SO_NONE },
	{ OPT_QUIET, "--quiet", SO_NONE },
	{ OPT_TRACE, "--log", SO_NONE },
	{ OPT_TRACE_DIR, "--logdir", SO_REQ_SEP },
	{ OPT_TRACE_FORMAT, "--trace_format", SO_REQ_SEP },
	{ OPT_TRACE_LOG_GROUP, "--loggroup", SO_REQ_SEP },
	{ OPT_CRASHONERROR, "--crash", SO_NONE },
	{ OPT_LOCALITY, "--locality_", SO_REQ_SEP },
	{ OPT_MEMLIMIT, "-m", SO_REQ_SEP },
	{ OPT_MEMLIMIT, "--memory", SO_REQ_SEP },
	{ OPT_HELP, "-?", SO_NONE },
	{ OPT_HELP, "-h", SO_NONE },
	{ OPT_HELP, "--help", SO_NONE },
	{ OPT_DEVHELP, "--dev-help", SO_NONE },
	{ OPT_BLOB_CREDENTIALS, "--blob_credentials", SO_REQ_SEP },
#ifndef TLS_DISABLED
	TLS_OPTION_FLAGS
#endif
	SO_END_OF_OPTIONS
};

CSimpleOpt::SOption g_rgBackupStartOptions[] = {
#ifdef _WIN32
	{ OPT_PARENTPID,      "--parentpid",       SO_REQ_SEP },
#endif
	{ OPT_CLUSTERFILE,	   "-C",               SO_REQ_SEP },
	{ OPT_CLUSTERFILE,     "--cluster_file",   SO_REQ_SEP },
	{ OPT_WAITFORDONE,      "-w",              SO_NONE },
	{ OPT_WAITFORDONE,      "--waitfordone",   SO_NONE },
	{ OPT_NOSTOPWHENDONE,   "-z",               SO_NONE },
	{ OPT_NOSTOPWHENDONE,   "--no-stop-when-done",SO_NONE },
	{ OPT_DESTCONTAINER,    "-d",               SO_REQ_SEP },
	{ OPT_DESTCONTAINER,    "--destcontainer",  SO_REQ_SEP },
	// Enable "-p" option after GA
	// { OPT_USE_PARTITIONED_LOG, "-p",                 SO_NONE },
	{ OPT_USE_PARTITIONED_LOG, "--partitioned_log_experimental",  SO_NONE },
	{ OPT_SNAPSHOTINTERVAL, "-s",                   SO_REQ_SEP },
	{ OPT_SNAPSHOTINTERVAL, "--snapshot_interval",  SO_REQ_SEP },
	{ OPT_TAGNAME,         "-t",               SO_REQ_SEP },
	{ OPT_TAGNAME,         "--tagname",        SO_REQ_SEP },
	{ OPT_BACKUPKEYS,      "-k",               SO_REQ_SEP },
	{ OPT_BACKUPKEYS,      "--keys",           SO_REQ_SEP },
	{ OPT_DRYRUN,          "-n",               SO_NONE },
	{ OPT_DRYRUN,          "--dryrun",         SO_NONE },
	{ OPT_TRACE,           "--log",            SO_NONE },
	{ OPT_TRACE_DIR,       "--logdir",         SO_REQ_SEP },
	{ OPT_TRACE_FORMAT,    "--trace_format",   SO_REQ_SEP },
	{ OPT_TRACE_LOG_GROUP, "--loggroup",       SO_REQ_SEP },
	{ OPT_QUIET,           "-q",               SO_NONE },
	{ OPT_QUIET,           "--quiet",          SO_NONE },
	{ OPT_VERSION,         "--version",        SO_NONE },
	{ OPT_VERSION,         "-v",               SO_NONE },
	{ OPT_CRASHONERROR,    "--crash",          SO_NONE },
	{ OPT_MEMLIMIT,        "-m",               SO_REQ_SEP },
	{ OPT_MEMLIMIT,        "--memory",         SO_REQ_SEP },
	{ OPT_HELP,            "-?",               SO_NONE },
	{ OPT_HELP,            "-h",               SO_NONE },
	{ OPT_HELP,            "--help",           SO_NONE },
	{ OPT_DEVHELP,         "--dev-help",       SO_NONE },
	{ OPT_KNOB,            "--knob_",          SO_REQ_SEP },
	{ OPT_BLOB_CREDENTIALS, "--blob_credentials", SO_REQ_SEP },
	{ OPT_INCREMENTALONLY,  "--incremental",    SO_NONE },
#ifndef TLS_DISABLED
	TLS_OPTION_FLAGS
#endif
	SO_END_OF_OPTIONS
};

CSimpleOpt::SOption g_rgBackupModifyOptions[] = {
#ifdef _WIN32
	{ OPT_PARENTPID,      "--parentpid",       SO_REQ_SEP },
#endif
	{ OPT_TRACE,           "--log",            SO_NONE },
	{ OPT_TRACE_DIR,       "--logdir",         SO_REQ_SEP },
	{ OPT_TRACE_LOG_GROUP, "--loggroup",       SO_REQ_SEP },
	{ OPT_QUIET,           "-q",               SO_NONE },
	{ OPT_QUIET,           "--quiet",          SO_NONE },
	{ OPT_VERSION,         "-v",               SO_NONE },
	{ OPT_VERSION,         "--version",        SO_NONE },
	{ OPT_CRASHONERROR,    "--crash",          SO_NONE },
	{ OPT_MEMLIMIT,        "-m",               SO_REQ_SEP },
	{ OPT_MEMLIMIT,        "--memory",         SO_REQ_SEP },
	{ OPT_HELP,            "-?",               SO_NONE },
	{ OPT_HELP,            "-h",               SO_NONE },
	{ OPT_HELP,            "--help",           SO_NONE },
	{ OPT_DEVHELP,         "--dev-help",       SO_NONE },
	{ OPT_BLOB_CREDENTIALS, "--blob_credentials", SO_REQ_SEP },
	{ OPT_KNOB,            "--knob_",          SO_REQ_SEP },
	{ OPT_CLUSTERFILE,     "-C",               SO_REQ_SEP },
	{ OPT_CLUSTERFILE,     "--cluster_file",   SO_REQ_SEP },
	{ OPT_TAGNAME,         "-t",               SO_REQ_SEP },
	{ OPT_TAGNAME,         "--tagname",        SO_REQ_SEP },
	{ OPT_MOD_VERIFY_UID,  "--verify_uid",     SO_REQ_SEP },
	{ OPT_DESTCONTAINER,    "-d",              SO_REQ_SEP },
	{ OPT_DESTCONTAINER,    "--destcontainer", SO_REQ_SEP },
	{ OPT_SNAPSHOTINTERVAL, "-s",                  SO_REQ_SEP },
	{ OPT_SNAPSHOTINTERVAL, "--snapshot_interval", SO_REQ_SEP },
	{ OPT_MOD_ACTIVE_INTERVAL, "--active_snapshot_interval", SO_REQ_SEP },

	SO_END_OF_OPTIONS
};

CSimpleOpt::SOption g_rgBackupStatusOptions[] = {
#ifdef _WIN32
	{ OPT_PARENTPID,      "--parentpid",       SO_REQ_SEP },
#endif
	{ OPT_CLUSTERFILE,	   "-C",               SO_REQ_SEP },
	{ OPT_CLUSTERFILE,     "--cluster_file",   SO_REQ_SEP },
	{ OPT_ERRORLIMIT,      "-e",               SO_REQ_SEP },
	{ OPT_ERRORLIMIT,      "--errorlimit",     SO_REQ_SEP },
	{ OPT_TAGNAME,         "-t",               SO_REQ_SEP },
	{ OPT_TAGNAME,         "--tagname",        SO_REQ_SEP },
	{ OPT_TRACE,           "--log",            SO_NONE },
	{ OPT_TRACE_DIR,       "--logdir",         SO_REQ_SEP },
	{ OPT_TRACE_FORMAT,    "--trace_format",   SO_REQ_SEP },
	{ OPT_TRACE_LOG_GROUP, "--loggroup",       SO_REQ_SEP },
	{ OPT_VERSION,         "--version",        SO_NONE },
	{ OPT_VERSION,         "-v",               SO_NONE },
	{ OPT_QUIET,           "-q",               SO_NONE },
	{ OPT_QUIET,           "--quiet",          SO_NONE },
	{ OPT_CRASHONERROR,    "--crash",          SO_NONE },
	{ OPT_MEMLIMIT,        "-m",               SO_REQ_SEP },
	{ OPT_MEMLIMIT,        "--memory",         SO_REQ_SEP },
	{ OPT_HELP,            "-?",               SO_NONE },
	{ OPT_HELP,            "-h",               SO_NONE },
	{ OPT_HELP,            "--help",           SO_NONE },
	{ OPT_DEVHELP,         "--dev-help",       SO_NONE },
	{ OPT_JSON,            "--json",           SO_NONE},
	{ OPT_KNOB,            "--knob_",          SO_REQ_SEP },
#ifndef TLS_DISABLED
	TLS_OPTION_FLAGS
#endif
	SO_END_OF_OPTIONS
};

CSimpleOpt::SOption g_rgBackupAbortOptions[] = {
#ifdef _WIN32
	{ OPT_PARENTPID,      "--parentpid",       SO_REQ_SEP },
#endif
	{ OPT_CLUSTERFILE,	   "-C",               SO_REQ_SEP },
	{ OPT_CLUSTERFILE,     "--cluster_file",   SO_REQ_SEP },
	{ OPT_TAGNAME,         "-t",               SO_REQ_SEP },
	{ OPT_TAGNAME,         "--tagname",        SO_REQ_SEP },
	{ OPT_TRACE,           "--log",            SO_NONE },
	{ OPT_TRACE_DIR,       "--logdir",         SO_REQ_SEP },
	{ OPT_TRACE_FORMAT,    "--trace_format",   SO_REQ_SEP },
	{ OPT_TRACE_LOG_GROUP, "--loggroup",       SO_REQ_SEP },
	{ OPT_QUIET,           "-q",               SO_NONE },
	{ OPT_QUIET,           "--quiet",          SO_NONE },
	{ OPT_VERSION,         "--version",        SO_NONE },
	{ OPT_VERSION,         "-v",               SO_NONE },
	{ OPT_CRASHONERROR,    "--crash",          SO_NONE },
	{ OPT_MEMLIMIT,        "-m",               SO_REQ_SEP },
	{ OPT_MEMLIMIT,        "--memory",         SO_REQ_SEP },
	{ OPT_HELP,            "-?",               SO_NONE },
	{ OPT_HELP,            "-h",               SO_NONE },
	{ OPT_HELP,            "--help",           SO_NONE },
	{ OPT_DEVHELP,         "--dev-help",       SO_NONE },
	{ OPT_KNOB,            "--knob_",          SO_REQ_SEP },
#ifndef TLS_DISABLED
	TLS_OPTION_FLAGS
#endif
	SO_END_OF_OPTIONS
};

CSimpleOpt::SOption g_rgBackupCleanupOptions[] = {
#ifdef _WIN32
	{ OPT_PARENTPID,      "--parentpid",       SO_REQ_SEP },
#endif
	{ OPT_CLUSTERFILE,       "-C",               SO_REQ_SEP },
	{ OPT_CLUSTERFILE,     "--cluster_file",   SO_REQ_SEP },
	{ OPT_TRACE,           "--log",            SO_NONE },
	{ OPT_TRACE_DIR,       "--logdir",         SO_REQ_SEP },
	{ OPT_TRACE_FORMAT,    "--trace_format",   SO_REQ_SEP },
	{ OPT_TRACE_LOG_GROUP, "--loggroup",       SO_REQ_SEP },
	{ OPT_QUIET,           "-q",               SO_NONE },
	{ OPT_QUIET,           "--quiet",          SO_NONE },
	{ OPT_VERSION,         "--version",        SO_NONE },
	{ OPT_VERSION,         "-v",               SO_NONE },
	{ OPT_CRASHONERROR,    "--crash",          SO_NONE },
	{ OPT_MEMLIMIT,        "-m",               SO_REQ_SEP },
	{ OPT_MEMLIMIT,        "--memory",         SO_REQ_SEP },
	{ OPT_HELP,            "-?",               SO_NONE },
	{ OPT_HELP,            "-h",               SO_NONE },
	{ OPT_HELP,            "--help",           SO_NONE },
	{ OPT_DEVHELP,         "--dev-help",       SO_NONE },
	{ OPT_KNOB,            "--knob_",          SO_REQ_SEP },
	{ OPT_DELETE_DATA,     "--delete_data",    SO_NONE },
	{ OPT_MIN_CLEANUP_SECONDS, "--min_cleanup_seconds", SO_REQ_SEP },
#ifndef TLS_DISABLED
	TLS_OPTION_FLAGS
#endif
	SO_END_OF_OPTIONS
};

CSimpleOpt::SOption g_rgBackupDiscontinueOptions[] = {
#ifdef _WIN32
	{ OPT_PARENTPID,      "--parentpid",       SO_REQ_SEP },
#endif
	{ OPT_CLUSTERFILE,	   "-C",               SO_REQ_SEP },
	{ OPT_CLUSTERFILE,     "--cluster_file",   SO_REQ_SEP },
	{ OPT_TAGNAME,         "-t",               SO_REQ_SEP },
	{ OPT_TAGNAME,         "--tagname",        SO_REQ_SEP },
	{ OPT_WAITFORDONE,      "-w",              SO_NONE },
	{ OPT_WAITFORDONE,      "--waitfordone",   SO_NONE },
	{ OPT_TRACE,           "--log",            SO_NONE },
	{ OPT_TRACE_DIR,       "--logdir",         SO_REQ_SEP },
	{ OPT_TRACE_FORMAT,    "--trace_format",   SO_REQ_SEP },
	{ OPT_TRACE_LOG_GROUP, "--loggroup",       SO_REQ_SEP },
	{ OPT_QUIET,           "-q",               SO_NONE },
	{ OPT_QUIET,           "--quiet",          SO_NONE },
	{ OPT_VERSION,         "--version",        SO_NONE },
	{ OPT_VERSION,         "-v",               SO_NONE },
	{ OPT_CRASHONERROR,    "--crash",          SO_NONE },
	{ OPT_MEMLIMIT,        "-m",               SO_REQ_SEP },
	{ OPT_MEMLIMIT,        "--memory",         SO_REQ_SEP },
	{ OPT_HELP,            "-?",               SO_NONE },
	{ OPT_HELP,            "-h",               SO_NONE },
	{ OPT_HELP,            "--help",           SO_NONE },
	{ OPT_DEVHELP,         "--dev-help",       SO_NONE },
	{ OPT_KNOB,            "--knob_",          SO_REQ_SEP },
#ifndef TLS_DISABLED
	TLS_OPTION_FLAGS
#endif
	SO_END_OF_OPTIONS
};

CSimpleOpt::SOption g_rgBackupWaitOptions[] = {
#ifdef _WIN32
	{ OPT_PARENTPID,      "--parentpid",       SO_REQ_SEP },
#endif
	{ OPT_CLUSTERFILE,	   "-C",               SO_REQ_SEP },
	{ OPT_CLUSTERFILE,     "--cluster_file",   SO_REQ_SEP },
	{ OPT_TAGNAME,         "-t",               SO_REQ_SEP },
	{ OPT_TAGNAME,         "--tagname",        SO_REQ_SEP },
	{ OPT_NOSTOPWHENDONE,   "-z",               SO_NONE },
	{ OPT_NOSTOPWHENDONE,   "--no-stop-when-done",SO_NONE },
	{ OPT_TRACE,           "--log",            SO_NONE },
	{ OPT_TRACE_DIR,       "--logdir",         SO_REQ_SEP },
	{ OPT_TRACE_FORMAT,    "--trace_format",   SO_REQ_SEP },
	{ OPT_TRACE_LOG_GROUP, "--loggroup",       SO_REQ_SEP },
	{ OPT_QUIET,           "-q",               SO_NONE },
	{ OPT_QUIET,           "--quiet",          SO_NONE },
	{ OPT_VERSION,         "--version",        SO_NONE },
	{ OPT_VERSION,         "-v",               SO_NONE },
	{ OPT_CRASHONERROR,    "--crash",          SO_NONE },
	{ OPT_MEMLIMIT,        "-m",               SO_REQ_SEP },
	{ OPT_MEMLIMIT,        "--memory",         SO_REQ_SEP },
	{ OPT_HELP,            "-?",               SO_NONE },
	{ OPT_HELP,            "-h",               SO_NONE },
	{ OPT_HELP,            "--help",           SO_NONE },
	{ OPT_DEVHELP,         "--dev-help",       SO_NONE },
	{ OPT_KNOB,            "--knob_",          SO_REQ_SEP },
#ifndef TLS_DISABLED
	TLS_OPTION_FLAGS
#endif
	SO_END_OF_OPTIONS
};

CSimpleOpt::SOption g_rgBackupPauseOptions[] = {
#ifdef _WIN32
	{ OPT_PARENTPID,      "--parentpid",       SO_REQ_SEP },
#endif
	{ OPT_CLUSTERFILE,	   "-C",               SO_REQ_SEP },
	{ OPT_CLUSTERFILE,     "--cluster_file",   SO_REQ_SEP },
	{ OPT_TRACE,           "--log",            SO_NONE },
	{ OPT_TRACE_DIR,       "--logdir",         SO_REQ_SEP },
	{ OPT_TRACE_FORMAT,    "--trace_format",   SO_REQ_SEP },
	{ OPT_TRACE_LOG_GROUP, "--loggroup",       SO_REQ_SEP },
	{ OPT_QUIET,           "-q",               SO_NONE },
	{ OPT_QUIET,           "--quiet",          SO_NONE },
	{ OPT_VERSION,         "--version",        SO_NONE },
	{ OPT_VERSION,         "-v",               SO_NONE },
	{ OPT_CRASHONERROR,    "--crash",          SO_NONE },
	{ OPT_MEMLIMIT,        "-m",               SO_REQ_SEP },
	{ OPT_MEMLIMIT,        "--memory",         SO_REQ_SEP },
	{ OPT_HELP,            "-?",               SO_NONE },
	{ OPT_HELP,            "-h",               SO_NONE },
	{ OPT_HELP,            "--help",           SO_NONE },
	{ OPT_DEVHELP,         "--dev-help",       SO_NONE },
	{ OPT_KNOB,            "--knob_",          SO_REQ_SEP },
#ifndef TLS_DISABLED
	TLS_OPTION_FLAGS
#endif
	SO_END_OF_OPTIONS
};

CSimpleOpt::SOption g_rgBackupExpireOptions[] = {
#ifdef _WIN32
	{ OPT_PARENTPID,      "--parentpid",       SO_REQ_SEP },
#endif
	{ OPT_CLUSTERFILE,	   "-C",               SO_REQ_SEP },
	{ OPT_CLUSTERFILE,     "--cluster_file",   SO_REQ_SEP },
	{ OPT_DESTCONTAINER,   "-d",               SO_REQ_SEP },
	{ OPT_DESTCONTAINER,   "--destcontainer",  SO_REQ_SEP },
	{ OPT_TRACE,           "--log",            SO_NONE },
	{ OPT_TRACE_DIR,       "--logdir",         SO_REQ_SEP },
	{ OPT_TRACE_FORMAT,    "--trace_format",   SO_REQ_SEP },
	{ OPT_TRACE_LOG_GROUP, "--loggroup",       SO_REQ_SEP },
	{ OPT_QUIET,           "-q",               SO_NONE },
	{ OPT_QUIET,           "--quiet",          SO_NONE },
	{ OPT_VERSION,         "-v",               SO_NONE },
	{ OPT_VERSION,         "--version",        SO_NONE },
	{ OPT_CRASHONERROR,    "--crash",          SO_NONE },
	{ OPT_MEMLIMIT,        "-m",               SO_REQ_SEP },
	{ OPT_MEMLIMIT,        "--memory",         SO_REQ_SEP },
	{ OPT_HELP,            "-?",               SO_NONE },
	{ OPT_HELP,            "-h",               SO_NONE },
	{ OPT_HELP,            "--help",           SO_NONE },
	{ OPT_DEVHELP,         "--dev-help",       SO_NONE },
	{ OPT_BLOB_CREDENTIALS, "--blob_credentials", SO_REQ_SEP },
	{ OPT_KNOB,            "--knob_",          SO_REQ_SEP },
	{ OPT_FORCE,           "-f",               SO_NONE },
	{ OPT_FORCE,           "--force",          SO_NONE },
	{ OPT_EXPIRE_RESTORABLE_AFTER_VERSION,       "--restorable_after_version",               SO_REQ_SEP },
	{ OPT_EXPIRE_RESTORABLE_AFTER_DATETIME,      "--restorable_after_timestamp",             SO_REQ_SEP },
	{ OPT_EXPIRE_BEFORE_VERSION,                 "--expire_before_version",                  SO_REQ_SEP },
	{ OPT_EXPIRE_BEFORE_DATETIME,                "--expire_before_timestamp",                SO_REQ_SEP },
	{ OPT_EXPIRE_MIN_RESTORABLE_DAYS,            "--min_restorable_days",                    SO_REQ_SEP },
	{ OPT_EXPIRE_DELETE_BEFORE_DAYS,             "--delete_before_days",                     SO_REQ_SEP },
#ifndef TLS_DISABLED
	TLS_OPTION_FLAGS
#endif
	SO_END_OF_OPTIONS
};

CSimpleOpt::SOption g_rgBackupDeleteOptions[] = {
#ifdef _WIN32
	{ OPT_PARENTPID,      "--parentpid",       SO_REQ_SEP },
#endif
	{ OPT_DESTCONTAINER,   "-d",               SO_REQ_SEP },
	{ OPT_DESTCONTAINER,   "--destcontainer",  SO_REQ_SEP },
	{ OPT_TRACE,           "--log",            SO_NONE },
	{ OPT_TRACE_DIR,       "--logdir",         SO_REQ_SEP },
	{ OPT_TRACE_FORMAT,    "--trace_format",   SO_REQ_SEP },
	{ OPT_TRACE_LOG_GROUP, "--loggroup",       SO_REQ_SEP },
	{ OPT_QUIET,           "-q",               SO_NONE },
	{ OPT_QUIET,           "--quiet",          SO_NONE },
	{ OPT_VERSION,         "-v",               SO_NONE },
	{ OPT_VERSION,         "--version",        SO_NONE },
	{ OPT_CRASHONERROR,    "--crash",          SO_NONE },
	{ OPT_MEMLIMIT,        "-m",               SO_REQ_SEP },
	{ OPT_MEMLIMIT,        "--memory",         SO_REQ_SEP },
	{ OPT_HELP,            "-?",               SO_NONE },
	{ OPT_HELP,            "-h",               SO_NONE },
	{ OPT_HELP,            "--help",           SO_NONE },
	{ OPT_DEVHELP,         "--dev-help",       SO_NONE },
	{ OPT_BLOB_CREDENTIALS, "--blob_credentials", SO_REQ_SEP },
	{ OPT_KNOB,            "--knob_",          SO_REQ_SEP },
#ifndef TLS_DISABLED
	TLS_OPTION_FLAGS
#endif
	SO_END_OF_OPTIONS
};

CSimpleOpt::SOption g_rgBackupDescribeOptions[] = {
#ifdef _WIN32
	{ OPT_PARENTPID,      "--parentpid",       SO_REQ_SEP },
#endif
	{ OPT_CLUSTERFILE,     "-C",               SO_REQ_SEP },
	{ OPT_CLUSTERFILE,     "--cluster_file",   SO_REQ_SEP },
	{ OPT_DESTCONTAINER,   "-d",               SO_REQ_SEP },
	{ OPT_DESTCONTAINER,   "--destcontainer",  SO_REQ_SEP },
	{ OPT_TRACE,           "--log",            SO_NONE },
	{ OPT_TRACE_DIR,       "--logdir",         SO_REQ_SEP },
	{ OPT_TRACE_FORMAT,    "--trace_format",   SO_REQ_SEP },
	{ OPT_TRACE_LOG_GROUP, "--loggroup",       SO_REQ_SEP },
	{ OPT_QUIET,           "-q",               SO_NONE },
	{ OPT_QUIET,           "--quiet",          SO_NONE },
	{ OPT_VERSION,         "-v",               SO_NONE },
	{ OPT_VERSION,         "--version",        SO_NONE },
	{ OPT_CRASHONERROR,    "--crash",          SO_NONE },
	{ OPT_MEMLIMIT,        "-m",               SO_REQ_SEP },
	{ OPT_MEMLIMIT,        "--memory",         SO_REQ_SEP },
	{ OPT_HELP,            "-?",               SO_NONE },
	{ OPT_HELP,            "-h",               SO_NONE },
	{ OPT_HELP,            "--help",           SO_NONE },
	{ OPT_DEVHELP,         "--dev-help",       SO_NONE },
	{ OPT_BLOB_CREDENTIALS, "--blob_credentials", SO_REQ_SEP },
	{ OPT_KNOB,            "--knob_",          SO_REQ_SEP },
	{ OPT_DESCRIBE_DEEP,   "--deep",           SO_NONE },
	{ OPT_DESCRIBE_TIMESTAMPS, "--version_timestamps", SO_NONE },
	{ OPT_JSON,            "--json",           SO_NONE},
#ifndef TLS_DISABLED
	TLS_OPTION_FLAGS
#endif
	SO_END_OF_OPTIONS
};

CSimpleOpt::SOption g_rgBackupDumpOptions[] = {
#ifdef _WIN32
	{ OPT_PARENTPID,      "--parentpid",       SO_REQ_SEP },
#endif
	{ OPT_CLUSTERFILE,     "-C",               SO_REQ_SEP },
	{ OPT_CLUSTERFILE,     "--cluster_file",   SO_REQ_SEP },
	{ OPT_DESTCONTAINER,   "-d",               SO_REQ_SEP },
	{ OPT_DESTCONTAINER,   "--destcontainer",  SO_REQ_SEP },
	{ OPT_TRACE,           "--log",            SO_NONE },
	{ OPT_TRACE_DIR,       "--logdir",         SO_REQ_SEP },
	{ OPT_TRACE_LOG_GROUP, "--loggroup",       SO_REQ_SEP },
	{ OPT_QUIET,           "-q",               SO_NONE },
	{ OPT_QUIET,           "--quiet",          SO_NONE },
	{ OPT_VERSION,         "-v",               SO_NONE },
	{ OPT_VERSION,         "--version",        SO_NONE },
	{ OPT_CRASHONERROR,    "--crash",          SO_NONE },
	{ OPT_MEMLIMIT,        "-m",               SO_REQ_SEP },
	{ OPT_MEMLIMIT,        "--memory",         SO_REQ_SEP },
	{ OPT_HELP,            "-?",               SO_NONE },
	{ OPT_HELP,            "-h",               SO_NONE },
	{ OPT_HELP,            "--help",           SO_NONE },
	{ OPT_DEVHELP,         "--dev-help",       SO_NONE },
	{ OPT_BLOB_CREDENTIALS, "--blob_credentials", SO_REQ_SEP },
	{ OPT_KNOB,            "--knob_",          SO_REQ_SEP },
	{ OPT_DUMP_BEGIN,      "--begin",          SO_REQ_SEP },
	{ OPT_DUMP_END,        "--end",            SO_REQ_SEP },
#ifndef TLS_DISABLED
	TLS_OPTION_FLAGS
#endif
	SO_END_OF_OPTIONS
};

CSimpleOpt::SOption g_rgBackupListOptions[] = {
#ifdef _WIN32
	{ OPT_PARENTPID,      "--parentpid",       SO_REQ_SEP },
#endif
	{ OPT_BASEURL,         "-b",               SO_REQ_SEP },
	{ OPT_BASEURL,         "--base_url",       SO_REQ_SEP },
	{ OPT_TRACE,           "--log",            SO_NONE },
	{ OPT_TRACE_DIR,       "--logdir",         SO_REQ_SEP },
	{ OPT_TRACE_FORMAT,    "--trace_format",   SO_REQ_SEP },
	{ OPT_TRACE_LOG_GROUP, "--loggroup",       SO_REQ_SEP },
	{ OPT_QUIET,           "-q",               SO_NONE },
	{ OPT_QUIET,           "--quiet",          SO_NONE },
	{ OPT_VERSION,         "-v",               SO_NONE },
	{ OPT_VERSION,         "--version",        SO_NONE },
	{ OPT_CRASHONERROR,    "--crash",          SO_NONE },
	{ OPT_MEMLIMIT,        "-m",               SO_REQ_SEP },
	{ OPT_MEMLIMIT,        "--memory",         SO_REQ_SEP },
	{ OPT_HELP,            "-?",               SO_NONE },
	{ OPT_HELP,            "-h",               SO_NONE },
	{ OPT_HELP,            "--help",           SO_NONE },
	{ OPT_DEVHELP,         "--dev-help",       SO_NONE },
	{ OPT_BLOB_CREDENTIALS, "--blob_credentials", SO_REQ_SEP },
	{ OPT_KNOB,            "--knob_",          SO_REQ_SEP },
#ifndef TLS_DISABLED
	TLS_OPTION_FLAGS
#endif
	SO_END_OF_OPTIONS
};

CSimpleOpt::SOption g_rgBackupQueryOptions[] = {
#ifdef _WIN32
	{ OPT_PARENTPID, "--parentpid", SO_REQ_SEP },
#endif
	{ OPT_RESTORE_TIMESTAMP, "--query_restore_timestamp", SO_REQ_SEP },
	{ OPT_DESTCONTAINER, "-d", SO_REQ_SEP },
	{ OPT_DESTCONTAINER, "--destcontainer", SO_REQ_SEP },
	{ OPT_RESTORE_VERSION, "-qrv", SO_REQ_SEP },
	{ OPT_RESTORE_VERSION, "--query_restore_version", SO_REQ_SEP },
	{ OPT_BACKUPKEYS_FILTER, "-k", SO_REQ_SEP },
	{ OPT_BACKUPKEYS_FILTER, "--keys", SO_REQ_SEP },
	{ OPT_TRACE, "--log", SO_NONE },
	{ OPT_TRACE_DIR, "--logdir", SO_REQ_SEP },
	{ OPT_TRACE_FORMAT, "--trace_format", SO_REQ_SEP },
	{ OPT_TRACE_LOG_GROUP, "--loggroup", SO_REQ_SEP },
	{ OPT_QUIET, "-q", SO_NONE },
	{ OPT_QUIET, "--quiet", SO_NONE },
	{ OPT_VERSION, "-v", SO_NONE },
	{ OPT_VERSION, "--version", SO_NONE },
	{ OPT_CRASHONERROR, "--crash", SO_NONE },
	{ OPT_MEMLIMIT, "-m", SO_REQ_SEP },
	{ OPT_MEMLIMIT, "--memory", SO_REQ_SEP },
	{ OPT_HELP, "-?", SO_NONE },
	{ OPT_HELP, "-h", SO_NONE },
	{ OPT_HELP, "--help", SO_NONE },
	{ OPT_DEVHELP, "--dev-help", SO_NONE },
	{ OPT_BLOB_CREDENTIALS, "--blob_credentials", SO_REQ_SEP },
	{ OPT_KNOB, "--knob_", SO_REQ_SEP },
#ifndef TLS_DISABLED
	TLS_OPTION_FLAGS
#endif
	    SO_END_OF_OPTIONS
};

// g_rgRestoreOptions is used by fdbrestore and fastrestore_tool
CSimpleOpt::SOption g_rgRestoreOptions[] = {
#ifdef _WIN32
	{ OPT_PARENTPID,      "--parentpid",       SO_REQ_SEP },
#endif
	{ OPT_RESTORE_CLUSTERFILE_DEST,     "--dest_cluster_file", SO_REQ_SEP },
	{ OPT_RESTORE_CLUSTERFILE_ORIG,     "--orig_cluster_file", SO_REQ_SEP },
	{ OPT_RESTORE_TIMESTAMP,            "--timestamp",         SO_REQ_SEP },
	{ OPT_KNOB,            "--knob_",          SO_REQ_SEP },
	{ OPT_RESTORECONTAINER,"-r",               SO_REQ_SEP },
	{ OPT_PREFIX_ADD,      "--add_prefix",     SO_REQ_SEP },
	{ OPT_PREFIX_REMOVE,   "--remove_prefix",  SO_REQ_SEP },
	{ OPT_TAGNAME,         "-t",               SO_REQ_SEP },
	{ OPT_TAGNAME,         "--tagname",        SO_REQ_SEP },
	{ OPT_BACKUPKEYS,      "-k",               SO_REQ_SEP },
	{ OPT_BACKUPKEYS,      "--keys",           SO_REQ_SEP },
	{ OPT_WAITFORDONE,     "-w",               SO_NONE },
	{ OPT_WAITFORDONE,     "--waitfordone",    SO_NONE },
	{ OPT_RESTORE_BEGIN_VERSION, "--begin_version", SO_REQ_SEP },
	{ OPT_RESTORE_VERSION, "--version",        SO_REQ_SEP },
	{ OPT_RESTORE_VERSION, "-v",               SO_REQ_SEP },
	{ OPT_TRACE,           "--log",            SO_NONE },
	{ OPT_TRACE_DIR,       "--logdir",         SO_REQ_SEP },
	{ OPT_TRACE_FORMAT,    "--trace_format",   SO_REQ_SEP },
	{ OPT_TRACE_LOG_GROUP, "--loggroup",       SO_REQ_SEP },
	{ OPT_QUIET,           "-q",               SO_NONE },
	{ OPT_QUIET,           "--quiet",          SO_NONE },
	{ OPT_DRYRUN,          "-n",               SO_NONE },
	{ OPT_DRYRUN,          "--dryrun",         SO_NONE },
	{ OPT_FORCE,           "-f",               SO_NONE },
	{ OPT_CRASHONERROR,    "--crash",          SO_NONE },
	{ OPT_MEMLIMIT,        "-m",               SO_REQ_SEP },
	{ OPT_MEMLIMIT,        "--memory",         SO_REQ_SEP },
	{ OPT_HELP,            "-?",               SO_NONE },
	{ OPT_HELP,            "-h",               SO_NONE },
	{ OPT_HELP,            "--help",           SO_NONE },
	{ OPT_DEVHELP,         "--dev-help",       SO_NONE },
	{ OPT_BLOB_CREDENTIALS, "--blob_credentials", SO_REQ_SEP },
	{ OPT_INCREMENTALONLY,  "--incremental",    SO_NONE },
#ifndef TLS_DISABLED
	TLS_OPTION_FLAGS
#endif
	SO_END_OF_OPTIONS
};

CSimpleOpt::SOption g_rgDBAgentOptions[] = {
#ifdef _WIN32
	{ OPT_PARENTPID,      "--parentpid",       SO_REQ_SEP },
#endif
	{ OPT_SOURCE_CLUSTER,  "-s",               SO_REQ_SEP },
	{ OPT_SOURCE_CLUSTER,  "--source",         SO_REQ_SEP },
	{ OPT_DEST_CLUSTER,    "-d",               SO_REQ_SEP },
	{ OPT_DEST_CLUSTER,    "--destination",    SO_REQ_SEP },
	{ OPT_KNOB,            "--knob_",          SO_REQ_SEP },
	{ OPT_VERSION,         "--version",        SO_NONE },
	{ OPT_VERSION,         "-v",               SO_NONE },
	{ OPT_QUIET,           "-q",               SO_NONE },
	{ OPT_QUIET,           "--quiet",          SO_NONE },
	{ OPT_TRACE,           "--log",            SO_NONE },
	{ OPT_TRACE_DIR,       "--logdir",         SO_REQ_SEP },
	{ OPT_TRACE_FORMAT,    "--trace_format",   SO_REQ_SEP },
	{ OPT_TRACE_LOG_GROUP, "--loggroup",       SO_REQ_SEP },
	{ OPT_CRASHONERROR,    "--crash",          SO_NONE },
	{ OPT_LOCALITY,        "--locality_",      SO_REQ_SEP },
	{ OPT_MEMLIMIT,        "-m",               SO_REQ_SEP },
	{ OPT_MEMLIMIT,        "--memory",         SO_REQ_SEP },
	{ OPT_HELP,            "-?",               SO_NONE },
	{ OPT_HELP,            "-h",               SO_NONE },
	{ OPT_HELP,            "--help",           SO_NONE },
	{ OPT_DEVHELP,         "--dev-help",       SO_NONE },
#ifndef TLS_DISABLED
	TLS_OPTION_FLAGS
#endif
	SO_END_OF_OPTIONS
};

CSimpleOpt::SOption g_rgDBStartOptions[] = {
#ifdef _WIN32
	{ OPT_PARENTPID,      "--parentpid",       SO_REQ_SEP },
#endif
	{ OPT_SOURCE_CLUSTER,  "-s",               SO_REQ_SEP },
	{ OPT_SOURCE_CLUSTER,  "--source",         SO_REQ_SEP },
	{ OPT_DEST_CLUSTER,    "-d",               SO_REQ_SEP },
	{ OPT_DEST_CLUSTER,    "--destination",    SO_REQ_SEP },
	{ OPT_TAGNAME,         "-t",               SO_REQ_SEP },
	{ OPT_TAGNAME,         "--tagname",        SO_REQ_SEP },
	{ OPT_BACKUPKEYS,      "-k",               SO_REQ_SEP },
	{ OPT_BACKUPKEYS,      "--keys",           SO_REQ_SEP },
	{ OPT_TRACE,           "--log",            SO_NONE },
	{ OPT_TRACE_DIR,       "--logdir",         SO_REQ_SEP },
	{ OPT_TRACE_FORMAT,    "--trace_format",   SO_REQ_SEP },
	{ OPT_TRACE_LOG_GROUP, "--loggroup",       SO_REQ_SEP },
	{ OPT_QUIET,           "-q",               SO_NONE },
	{ OPT_QUIET,           "--quiet",          SO_NONE },
	{ OPT_VERSION,         "--version",        SO_NONE },
	{ OPT_VERSION,         "-v",               SO_NONE },
	{ OPT_CRASHONERROR,    "--crash",          SO_NONE },
	{ OPT_MEMLIMIT,        "-m",               SO_REQ_SEP },
	{ OPT_MEMLIMIT,        "--memory",         SO_REQ_SEP },
	{ OPT_HELP,            "-?",               SO_NONE },
	{ OPT_HELP,            "-h",               SO_NONE },
	{ OPT_HELP,            "--help",           SO_NONE },
	{ OPT_DEVHELP,         "--dev-help",       SO_NONE },
	{ OPT_KNOB,            "--knob_",          SO_REQ_SEP },
#ifndef TLS_DISABLED
	TLS_OPTION_FLAGS
#endif
	SO_END_OF_OPTIONS
};

CSimpleOpt::SOption g_rgDBStatusOptions[] = {
#ifdef _WIN32
	{ OPT_PARENTPID,      "--parentpid",       SO_REQ_SEP },
#endif
	{ OPT_SOURCE_CLUSTER,  "-s",               SO_REQ_SEP },
	{ OPT_SOURCE_CLUSTER,  "--source",         SO_REQ_SEP },
	{ OPT_DEST_CLUSTER,    "-d",               SO_REQ_SEP },
	{ OPT_DEST_CLUSTER,    "--destination",    SO_REQ_SEP },
	{ OPT_ERRORLIMIT,      "-e",               SO_REQ_SEP },
	{ OPT_ERRORLIMIT,      "--errorlimit",     SO_REQ_SEP },
	{ OPT_TAGNAME,         "-t",               SO_REQ_SEP },
	{ OPT_TAGNAME,         "--tagname",        SO_REQ_SEP },
	{ OPT_TRACE,           "--log",            SO_NONE },
	{ OPT_TRACE_DIR,       "--logdir",         SO_REQ_SEP },
	{ OPT_TRACE_FORMAT,    "--trace_format",   SO_REQ_SEP },
	{ OPT_TRACE_LOG_GROUP, "--loggroup",       SO_REQ_SEP },
	{ OPT_VERSION,         "--version",        SO_NONE },
	{ OPT_VERSION,         "-v",               SO_NONE },
	{ OPT_QUIET,           "-q",               SO_NONE },
	{ OPT_QUIET,           "--quiet",          SO_NONE },
	{ OPT_CRASHONERROR,    "--crash",          SO_NONE },
	{ OPT_MEMLIMIT,        "-m",               SO_REQ_SEP },
	{ OPT_MEMLIMIT,        "--memory",         SO_REQ_SEP },
	{ OPT_HELP,            "-?",               SO_NONE },
	{ OPT_HELP,            "-h",               SO_NONE },
	{ OPT_HELP,            "--help",           SO_NONE },
	{ OPT_DEVHELP,         "--dev-help",       SO_NONE },
	{ OPT_KNOB,            "--knob_",          SO_REQ_SEP },
#ifndef TLS_DISABLED
	TLS_OPTION_FLAGS
#endif
	SO_END_OF_OPTIONS
};

CSimpleOpt::SOption g_rgDBSwitchOptions[] = {
#ifdef _WIN32
	{ OPT_PARENTPID,      "--parentpid",       SO_REQ_SEP },
#endif
	{ OPT_SOURCE_CLUSTER,  "-s",               SO_REQ_SEP },
	{ OPT_SOURCE_CLUSTER,  "--source",         SO_REQ_SEP },
	{ OPT_DEST_CLUSTER,    "-d",               SO_REQ_SEP },
	{ OPT_DEST_CLUSTER,    "--destination",    SO_REQ_SEP },
	{ OPT_TAGNAME,         "-t",               SO_REQ_SEP },
	{ OPT_TAGNAME,         "--tagname",        SO_REQ_SEP },
	{ OPT_TRACE,           "--log",            SO_NONE },
	{ OPT_TRACE_DIR,       "--logdir",         SO_REQ_SEP },
	{ OPT_TRACE_FORMAT,    "--trace_format",   SO_REQ_SEP },
	{ OPT_TRACE_LOG_GROUP, "--loggroup",       SO_REQ_SEP },
	{ OPT_QUIET,           "-q",               SO_NONE },
	{ OPT_QUIET,           "--quiet",          SO_NONE },
	{ OPT_VERSION,         "--version",        SO_NONE },
	{ OPT_VERSION,         "-v",               SO_NONE },
	{ OPT_FORCE,           "-f",               SO_NONE },
	{ OPT_CRASHONERROR,    "--crash",          SO_NONE },
	{ OPT_MEMLIMIT,        "-m",               SO_REQ_SEP },
	{ OPT_MEMLIMIT,        "--memory",         SO_REQ_SEP },
	{ OPT_HELP,            "-?",               SO_NONE },
	{ OPT_HELP,            "-h",               SO_NONE },
	{ OPT_HELP,            "--help",           SO_NONE },
	{ OPT_DEVHELP,         "--dev-help",       SO_NONE },
	{ OPT_KNOB,            "--knob_",          SO_REQ_SEP },
#ifndef TLS_DISABLED
	TLS_OPTION_FLAGS
#endif
	SO_END_OF_OPTIONS
};

CSimpleOpt::SOption g_rgDBAbortOptions[] = {
#ifdef _WIN32
	{ OPT_PARENTPID,      "--parentpid",       SO_REQ_SEP },
#endif
	{ OPT_SOURCE_CLUSTER,  "-s",               SO_REQ_SEP },
	{ OPT_SOURCE_CLUSTER,  "--source",         SO_REQ_SEP },
	{ OPT_DEST_CLUSTER,    "-d",               SO_REQ_SEP },
	{ OPT_DEST_CLUSTER,    "--destination",    SO_REQ_SEP },
	{ OPT_CLEANUP,         "--cleanup",        SO_NONE },
	{ OPT_DSTONLY,         "--dstonly",        SO_NONE },
	{ OPT_TAGNAME,         "-t",               SO_REQ_SEP },
	{ OPT_TAGNAME,         "--tagname",        SO_REQ_SEP },
	{ OPT_TRACE,           "--log",            SO_NONE },
	{ OPT_TRACE_DIR,       "--logdir",         SO_REQ_SEP },
	{ OPT_TRACE_FORMAT,    "--trace_format",   SO_REQ_SEP },
	{ OPT_TRACE_LOG_GROUP, "--loggroup",       SO_REQ_SEP },
	{ OPT_QUIET,           "-q",               SO_NONE },
	{ OPT_QUIET,           "--quiet",          SO_NONE },
	{ OPT_VERSION,         "--version",        SO_NONE },
	{ OPT_VERSION,         "-v",               SO_NONE },
	{ OPT_CRASHONERROR,    "--crash",          SO_NONE },
	{ OPT_MEMLIMIT,        "-m",               SO_REQ_SEP },
	{ OPT_MEMLIMIT,        "--memory",         SO_REQ_SEP },
	{ OPT_HELP,            "-?",               SO_NONE },
	{ OPT_HELP,            "-h",               SO_NONE },
	{ OPT_HELP,            "--help",           SO_NONE },
	{ OPT_DEVHELP,         "--dev-help",       SO_NONE },
	{ OPT_KNOB,            "--knob_",          SO_REQ_SEP },
#ifndef TLS_DISABLED
	TLS_OPTION_FLAGS
#endif
	SO_END_OF_OPTIONS
};

CSimpleOpt::SOption g_rgDBPauseOptions[] = {
#ifdef _WIN32
	{ OPT_PARENTPID,      "--parentpid",       SO_REQ_SEP },
#endif
	{ OPT_SOURCE_CLUSTER,  "-s",               SO_REQ_SEP },
	{ OPT_SOURCE_CLUSTER,  "--source",         SO_REQ_SEP },
	{ OPT_DEST_CLUSTER,    "-d",               SO_REQ_SEP },
	{ OPT_DEST_CLUSTER,    "--destination",    SO_REQ_SEP },
	{ OPT_TRACE,           "--log",            SO_NONE },
	{ OPT_TRACE_DIR,       "--logdir",         SO_REQ_SEP },
	{ OPT_TRACE_FORMAT,    "--trace_format",   SO_REQ_SEP },
	{ OPT_TRACE_LOG_GROUP, "--loggroup",       SO_REQ_SEP },
	{ OPT_QUIET,           "-q",               SO_NONE },
	{ OPT_QUIET,           "--quiet",          SO_NONE },
	{ OPT_VERSION,         "--version",        SO_NONE },
	{ OPT_VERSION,         "-v",               SO_NONE },
	{ OPT_CRASHONERROR,    "--crash",          SO_NONE },
	{ OPT_MEMLIMIT,        "-m",               SO_REQ_SEP },
	{ OPT_MEMLIMIT,        "--memory",         SO_REQ_SEP },
	{ OPT_HELP,            "-?",               SO_NONE },
	{ OPT_HELP,            "-h",               SO_NONE },
	{ OPT_HELP,            "--help",           SO_NONE },
	{ OPT_DEVHELP,         "--dev-help",       SO_NONE },
	{ OPT_KNOB,            "--knob_",          SO_REQ_SEP },
#ifndef TLS_DISABLED
	TLS_OPTION_FLAGS
#endif
	SO_END_OF_OPTIONS
};

const KeyRef exeAgent = LiteralStringRef("backup_agent");
const KeyRef exeBackup = LiteralStringRef("fdbbackup");
const KeyRef exeRestore = LiteralStringRef("fdbrestore");
const KeyRef exeFastRestoreTool = LiteralStringRef("fastrestore_tool"); // must be lower case
const KeyRef exeDatabaseAgent = LiteralStringRef("dr_agent");
const KeyRef exeDatabaseBackup = LiteralStringRef("fdbdr");

extern const char* getSourceVersion();

#ifdef _WIN32
void parentWatcher(void *parentHandle) {
	HANDLE parent = (HANDLE)parentHandle;
	int signal = WaitForSingleObject(parent, INFINITE);
	CloseHandle(parentHandle);
	if (signal == WAIT_OBJECT_0)
		criticalError(FDB_EXIT_SUCCESS, "ParentProcessExited", "Parent process exited");
	TraceEvent(SevError, "ParentProcessWaitFailed").detail("RetCode", signal).GetLastError();
}

#endif

static void printVersion() {
	printf("FoundationDB " FDB_VT_PACKAGE_NAME " (v" FDB_VT_VERSION ")\n");
	printf("source version %s\n", getSourceVersion());
	printf("protocol %llx\n", (long long) currentProtocolVersion.version());
}

const char *BlobCredentialInfo =
	"  BLOB CREDENTIALS\n"
	"     Blob account secret keys can optionally be omitted from blobstore:// URLs, in which case they will be\n"
	"     loaded, if possible, from 1 or more blob credentials definition files.\n\n"
	"     These files can be specified with the --blob_credentials argument described above or via the environment variable\n"
	"     FDB_BLOB_CREDENTIALS, whose value is a colon-separated list of files.  The command line takes priority over\n"
	"     over the environment but all files from both sources are used.\n\n"
	"     At connect time, the specified files are read in order and the first matching account specification (user@host)\n"
	"     will be used to obtain the secret key.\n\n"
	"     The JSON schema is:\n"
	"        { \"accounts\" : { \"user@host\" : { \"secret\" : \"SECRETKEY\" }, \"user2@host2\" : { \"secret\" : \"SECRET\" } } }\n";

static void printHelpTeaser( const char *name ) {
	fprintf(stderr, "Try `%s --help' for more information.\n", name);
}

static void printAgentUsage(bool devhelp) {
	printf("FoundationDB " FDB_VT_PACKAGE_NAME " (v" FDB_VT_VERSION ")\n");
	printf("Usage: %s [OPTIONS]\n\n", exeAgent.toString().c_str());
	printf("  -C CONNFILE    The path of a file containing the connection string for the\n"
		   "                 FoundationDB cluster. The default is first the value of the\n"
		   "                 FDB_CLUSTER_FILE environment variable, then `./fdb.cluster',\n"
		   "                 then `%s'.\n", platform::getDefaultClusterFilePath().c_str());
	printf("  --log          Enables trace file logging for the CLI session.\n"
		   "  --logdir PATH  Specifes the output directory for trace files. If\n"
		   "                 unspecified, defaults to the current directory. Has\n"
		   "                 no effect unless --log is specified.\n");
	printf("  --loggroup LOG_GROUP\n"
	       "                 Sets the LogGroup field with the specified value for all\n"
	       "                 events in the trace output (defaults to `default').\n");
	printf("  --trace_format FORMAT\n"
		   "                 Select the format of the trace files. xml (the default) and json are supported.\n"
		   "                 Has no effect unless --log is specified.\n");
	printf("  -m SIZE, --memory SIZE\n"
		   "                 Memory limit. The default value is 8GiB. When specified\n"
		   "                 without a unit, MiB is assumed.\n");
#ifndef TLS_DISABLED
	printf(TLS_HELP);
#endif
	printf("  -v, --version  Print version information and exit.\n");
	printf("  -h, --help     Display this help and exit.\n");

	if (devhelp) {
#ifdef _WIN32
		printf("  -n             Create a new console.\n");
		printf("  -q             Disable error dialog on crash.\n");
		printf("  --parentpid PID\n");
		printf("                 Specify a process after whose termination to exit.\n");
#endif
	}

	printf("\n");
	puts(BlobCredentialInfo);

	return;
}

void printBackupContainerInfo() {
	printf("                 Backup URL forms:\n\n");
	std::vector<std::string> formats = IBackupContainer::getURLFormats();
	for (const auto& f : formats) printf("                     %s\n", f.c_str());
	printf("\n");
}

static void printBackupUsage(bool devhelp) {
	printf("FoundationDB " FDB_VT_PACKAGE_NAME " (v" FDB_VT_VERSION ")\n");
	printf("Usage: %s (start | status | abort | wait | discontinue | pause | resume | expire | delete | describe | "
	       "list | query | cleanup) [OPTIONS]\n\n",
	       exeBackup.toString().c_str());
	printf("  -C CONNFILE    The path of a file containing the connection string for the\n"
		   "                 FoundationDB cluster. The default is first the value of the\n"
		   "                 FDB_CLUSTER_FILE environment variable, then `./fdb.cluster',\n"
		   "                 then `%s'.\n", platform::getDefaultClusterFilePath().c_str());
	printf("  -d, --destcontainer URL\n"
	       "                 The Backup container URL for start, modify, describe, query, expire, and delete "
	       "operations.\n");
	printBackupContainerInfo();
	printf("  -b, --base_url BASEURL\n"
		   "                 Base backup URL for list operations.  This looks like a Backup URL but without a backup name.\n");
	printf("  --blob_credentials FILE\n"
		   "                 File containing blob credentials in JSON format.  Can be specified multiple times for multiple files.  See below for more details.\n");
	printf("  --expire_before_timestamp DATETIME\n"
		   "                 Datetime cutoff for expire operations.  Requires a cluster file and will use version/timestamp metadata\n"
		   "                 in the database to obtain a cutoff version very close to the timestamp given in %s.\n", BackupAgentBase::timeFormat().c_str());
	printf("  --expire_before_version VERSION\n"
	       "                 Version cutoff for expire operations.  Deletes data files containing no data at or after VERSION.\n");
	printf("  --delete_before_days NUM_DAYS\n"
		   "                 Another way to specify version cutoff for expire operations.  Deletes data files containing no data at or after a\n"
		   "                 version approximately NUM_DAYS days worth of versions prior to the latest log version in the backup.\n");
	printf("  -qrv --query_restore_version VERSION\n"
	       "                 For query operations, set target version for restoring a backup. Set -1 for maximum\n"
	       "                 restorable version (default) and -2 for minimum restorable version.\n");
	printf("  --query_restore_timestamp DATETIME\n"
	       "                 For query operations, instead of a numeric version, use this to specify a timestamp in %s\n", BackupAgentBase::timeFormat().c_str());
	printf("                 and it will be converted to a version from that time using metadata in the cluster file.\n");
	printf("  --restorable_after_timestamp DATETIME\n"
		   "                 For expire operations, set minimum acceptable restorability to the version equivalent of DATETIME and later.\n");
	printf("  --restorable_after_version VERSION\n"
		   "                 For expire operations, set minimum acceptable restorability to the VERSION and later.\n");
	printf("  --min_restorable_days NUM_DAYS\n"
		   "                 For expire operations, set minimum acceptable restorability to approximately NUM_DAYS days worth of versions\n"
		   "                 prior to the latest log version in the backup.\n");
	printf("  --version_timestamps\n");
	printf("                 For describe operations, lookup versions in the database to obtain timestamps.  A cluster file is required.\n");
	printf("  -f, --force    For expire operations, force expiration even if minimum restorability would be violated.\n");
	printf("  -s, --snapshot_interval DURATION\n"
	       "                 For start or modify operations, specifies the backup's default target snapshot interval as DURATION seconds.  Defaults to %d for start operations.\n", CLIENT_KNOBS->BACKUP_DEFAULT_SNAPSHOT_INTERVAL_SEC);
	printf("  --active_snapshot_interval DURATION\n"
	       "                 For modify operations, sets the desired interval for the backup's currently active snapshot, relative to the start of the snapshot.\n");
	printf("  --verify_uid UID\n"
	       "                 Specifies a UID to verify against the BackupUID of the running backup.  If provided, the UID is verified in the same transaction\n"
	       "                 which sets the new backup parameters (if the UID matches).\n");
	printf("  -e ERRORLIMIT  The maximum number of errors printed by status (default is 10).\n");
	printf("  -k KEYS        List of key ranges to backup or to filter the backup in query operations.\n"
	       "                 If not specified, the entire database will be backed up or no filter will be applied.\n");
	printf("  --partitioned_log_experimental  Starts with new type of backup system using partitioned logs.\n");
	printf("  -n, --dryrun   For backup start or restore start, performs a trial run with no actual changes made.\n");
	printf("  --log          Enables trace file logging for the CLI session.\n"
		   "  --logdir PATH  Specifes the output directory for trace files. If\n"
		   "                 unspecified, defaults to the current directory. Has\n"
		   "                 no effect unless --log is specified.\n");
	printf("  --loggroup LOG_GROUP\n"
	       "                 Sets the LogGroup field with the specified value for all\n"
	       "                 events in the trace output (defaults to `default').\n");
	printf("  --trace_format FORMAT\n"
		   "                 Select the format of the trace files. xml (the default) and json are supported.\n"
		   "                 Has no effect unless --log is specified.\n");
	printf("  --max_cleanup_seconds SECONDS\n"
	       "                 Specifies the amount of time a backup or DR needs to be stale before cleanup will\n"
	       "                 remove mutations for it. By default this is set to one hour.\n");
	printf("  --delete_data\n"
		   "                 This flag will cause cleanup to remove mutations for the most stale backup or DR.\n");
	// TODO: Enable this command-line argument once atomics are supported
	// printf("  --incremental\n"
	//        "                 Performs incremental backup without the base backup.\n");
#ifndef TLS_DISABLED
	printf(TLS_HELP);
#endif
	printf("  -v, --version  Print version information and exit.\n");
	printf("  -w, --wait     Wait for the backup to complete (allowed with `start' and `discontinue').\n");
	printf("  -z, --no-stop-when-done\n"
		   "                 Do not stop backup when restorable.\n");
	printf("  -h, --help     Display this help and exit.\n");

	if (devhelp) {
#ifdef _WIN32
		printf("  -n             Create a new console.\n");
		printf("  -q             Disable error dialog on crash.\n");
		printf("  --parentpid PID\n");
		printf("                 Specify a process after whose termination to exit.\n");
#endif
		printf("  --deep         For describe operations, do not use cached metadata.  Warning: Very slow\n");

	}
	printf("\n"
		   "  KEYS FORMAT:   \"<BEGINKEY> <ENDKEY>\" [...]\n");
	printf("\n");
	puts(BlobCredentialInfo);

	return;
}

static void printRestoreUsage(bool devhelp ) {
	printf("FoundationDB " FDB_VT_PACKAGE_NAME " (v" FDB_VT_VERSION ")\n");
	printf("Usage: %s (start | status | abort | wait) [OPTIONS]\n\n", exeRestore.toString().c_str());
	//printf("  FOLDERS        Paths to folders containing the backup files.\n");
	printf("Options for all commands:\n\n");
	printf("  --dest_cluster_file CONNFILE\n");
	printf("                 The cluster file to restore data into.\n");
	printf("  -t, --tagname TAGNAME\n");
	printf("                 The restore tag to act on.  Default is 'default'\n");
	printf("Options for start:\n\n");
	printf("  -r URL         The Backup URL for the restore to read from.\n");
	printBackupContainerInfo();
	printf("  -w, --waitfordone\n");
	printf("                 Wait for the restore to complete before exiting.  Prints progress updates.\n");
	printf("  -k KEYS        List of key ranges from the backup to restore.\n");
	printf("  --remove_prefix PREFIX\n");
	printf("                 Prefix to remove from the restored keys.\n");
	printf("  --add_prefix PREFIX\n");
	printf("                 Prefix to add to the restored keys\n");
	printf("  -n, --dryrun   Perform a trial run with no changes made.\n");
	printf("  --log          Enables trace file logging for the CLI session.\n"
	       "  --logdir PATH  Specifies the output directory for trace files. If\n"
	       "                 unspecified, defaults to the current directory. Has\n"
	       "                 no effect unless --log is specified.\n");
	printf("  --loggroup LOG_GROUP\n"
	       "                 Sets the LogGroup field with the specified value for all\n"
	       "                 events in the trace output (defaults to `default').\n");
	printf("  --trace_format FORMAT\n"
		   "                 Select the format of the trace files. xml (the default) and json are supported.\n"
		   "                 Has no effect unless --log is specified.\n");
	// TODO: Enable this command-line argument once atomics are supported
	// printf("  --incremental\n"
	//        "                 Performs incremental restore without the base backup.\n");
#ifndef TLS_DISABLED
	    printf(TLS_HELP);
#endif
	printf("  -v DBVERSION   The version at which the database will be restored.\n");
	printf("  --timestamp    Instead of a numeric version, use this to specify a timestamp in %s\n", BackupAgentBase::timeFormat().c_str());
	printf("                 and it will be converted to a version from that time using metadata in orig_cluster_file.\n");
	printf("  --orig_cluster_file CONNFILE\n");
	printf("                 The cluster file for the original database from which the backup was created.  The original database\n");
	printf("                 is only needed to convert a --timestamp argument to a database version.\n");
	printf("  -h, --help     Display this help and exit.\n");

	if( devhelp ) {
#ifdef _WIN32
		printf("  -q             Disable error dialog on crash.\n");
		printf("  --parentpid PID\n");
		printf("                 Specify a process after whose termination to exit.\n");
#endif
	}

	printf("\n"
		   "  KEYS FORMAT:   \"<BEGINKEY> <ENDKEY>\" [...]\n");
	printf("\n");
	puts(BlobCredentialInfo);

	return;
}

static void printFastRestoreUsage(bool devhelp) {
	printf(" NOTE: Fast restore aims to support the same fdbrestore option list.\n");
	printf("       But fast restore is still under development. The options may not be fully supported.\n");
	printf(" Supported options are: --dest_cluster_file, -r, --waitfordone, --logdir\n");
	printRestoreUsage(devhelp);
	return;
}

static void printDBAgentUsage(bool devhelp) {
	printf("FoundationDB " FDB_VT_PACKAGE_NAME " (v" FDB_VT_VERSION ")\n");
	printf("Usage: %s [OPTIONS]\n\n", exeDatabaseAgent.toString().c_str());
	printf("  -d CONNFILE    The path of a file containing the connection string for the\n"
		   "                 destination FoundationDB cluster.\n");
	printf("  -s CONNFILE    The path of a file containing the connection string for the\n"
		   "                 source FoundationDB cluster.\n");
	printf("  --log          Enables trace file logging for the CLI session.\n"
		   "  --logdir PATH  Specifes the output directory for trace files. If\n"
		   "                 unspecified, defaults to the current directory. Has\n"
		   "                 no effect unless --log is specified.\n");
	printf("  --loggroup LOG_GROUP\n"
	       "                 Sets the LogGroup field with the specified value for all\n"
	       "                 events in the trace output (defaults to `default').\n");
	printf("  --trace_format FORMAT\n"
		   "                 Select the format of the trace files. xml (the default) and json are supported.\n"
		   "                 Has no effect unless --log is specified.\n");
	printf("  -m SIZE, --memory SIZE\n"
		   "                 Memory limit. The default value is 8GiB. When specified\n"
		   "                 without a unit, MiB is assumed.\n");
#ifndef TLS_DISABLED
	printf(TLS_HELP);
#endif
	printf("  -v, --version  Print version information and exit.\n");
	printf("  -h, --help     Display this help and exit.\n");
	if (devhelp) {
#ifdef _WIN32
		printf("  -n             Create a new console.\n");
		printf("  -q             Disable error dialog on crash.\n");
		printf("  --parentpid PID\n");
		printf("                 Specify a process after whose termination to exit.\n");
#endif
	}

	return;
}

static void printDBBackupUsage(bool devhelp) {
	printf("FoundationDB " FDB_VT_PACKAGE_NAME " (v" FDB_VT_VERSION ")\n");
	printf("Usage: %s (start | status | switch | abort | pause | resume) [OPTIONS]\n\n", exeDatabaseBackup.toString().c_str());
	printf("  -d, --destination CONNFILE\n"
	       "                 The path of a file containing the connection string for the\n");
	printf("                 destination FoundationDB cluster.\n");
	printf("  -s, --source CONNFILE\n"
	       "                 The path of a file containing the connection string for the\n"
		   "                 source FoundationDB cluster.\n");
	printf("  -e ERRORLIMIT  The maximum number of errors printed by status (default is 10).\n");
	printf("  -k KEYS        List of key ranges to backup.\n"
		   "                 If not specified, the entire database will be backed up.\n");
	printf("  --cleanup      Abort will attempt to stop mutation logging on the source cluster.\n");
	printf("  --dstonly      Abort will not make any changes on the source cluster.\n");
#ifndef TLS_DISABLED
	printf(TLS_HELP);
#endif
	printf("  --log          Enables trace file logging for the CLI session.\n"
		   "  --logdir PATH  Specifes the output directory for trace files. If\n"
		   "                 unspecified, defaults to the current directory. Has\n"
		   "                 no effect unless --log is specified.\n");
	printf("  --loggroup LOG_GROUP\n"
	       "                 Sets the LogGroup field with the specified value for all\n"
	       "                 events in the trace output (defaults to `default').\n");
	printf("  --trace_format FORMAT\n"
		   "                 Select the format of the trace files. xml (the default) and json are supported.\n"
		   "                 Has no effect unless --log is specified.\n");
	printf("  -v, --version  Print version information and exit.\n");
	printf("  -h, --help     Display this help and exit.\n");
	printf("\n"
		   "  KEYS FORMAT:   \"<BEGINKEY> <ENDKEY>\" [...]\n");

	if (devhelp) {
#ifdef _WIN32
		printf("  -n             Create a new console.\n");
		printf("  -q             Disable error dialog on crash.\n");
		printf("  --parentpid PID\n");
		printf("                 Specify a process after whose termination to exit.\n");
#endif
	}

	return;
}

static void printUsage(ProgramExe programExe, bool devhelp) {

	switch (programExe)
	{
	case ProgramExe::AGENT:
		printAgentUsage(devhelp);
		break;
	case ProgramExe::BACKUP:
		printBackupUsage(devhelp);
		break;
	case ProgramExe::RESTORE:
		printRestoreUsage(devhelp);
		break;
	case ProgramExe::FASTRESTORE_TOOL:
		printFastRestoreUsage(devhelp);
		break;
	case ProgramExe::DR_AGENT:
		printDBAgentUsage(devhelp);
		break;
	case ProgramExe::DB_BACKUP:
		printDBBackupUsage(devhelp);
		break;
	case ProgramExe::UNDEFINED:
	default:
		break;
	}

	return;
}

extern bool g_crashOnError;

// Return the type of program executable based on the name of executable file
ProgramExe getProgramType(std::string programExe) {
	ProgramExe enProgramExe = ProgramExe::UNDEFINED;

	// lowercase the string
	std::transform(programExe.begin(), programExe.end(), programExe.begin(), ::tolower);

	// Remove the extension, if Windows
#ifdef _WIN32
	size_t lastDot = programExe.find_last_of(".");
	if (lastDot != std::string::npos) {
		size_t lastSlash = programExe.find_last_of("\\");

		// Ensure last dot is after last slash, if present
		if ((lastSlash == std::string::npos)||
			(lastSlash < lastDot)			)
		{
			programExe = programExe.substr(0, lastDot);
		}
	}
#endif
	// For debugging convenience, remove .debug suffix if present.
	if(StringRef(programExe).endsWith(LiteralStringRef(".debug")))
		programExe = programExe.substr(0, programExe.size() - 6);

	// Check if backup agent
	if ((programExe.length() >= exeAgent.size())																		&&
		(programExe.compare(programExe.length()-exeAgent.size(), exeAgent.size(), (const char*) exeAgent.begin()) == 0)	)
	{
		enProgramExe = ProgramExe::AGENT;
	}

	// Check if backup
	else if ((programExe.length() >= exeBackup.size())																	&&
		(programExe.compare(programExe.length() - exeBackup.size(), exeBackup.size(), (const char*)exeBackup.begin()) == 0))
	{
		enProgramExe = ProgramExe::BACKUP;
	}

	// Check if restore
	else if ((programExe.length() >= exeRestore.size())																		&&
		(programExe.compare(programExe.length() - exeRestore.size(), exeRestore.size(), (const char*)exeRestore.begin()) == 0))
	{
		enProgramExe = ProgramExe::RESTORE;
	}

	// Check if restore
	else if ((programExe.length() >= exeFastRestoreTool.size()) &&
	         (programExe.compare(programExe.length() - exeFastRestoreTool.size(), exeFastRestoreTool.size(),
	                             (const char*)exeFastRestoreTool.begin()) == 0)) {
		enProgramExe = ProgramExe::FASTRESTORE_TOOL;
	}

	// Check if db agent
	else if ((programExe.length() >= exeDatabaseAgent.size()) &&
	         (programExe.compare(programExe.length() - exeDatabaseAgent.size(), exeDatabaseAgent.size(),
	                             (const char*)exeDatabaseAgent.begin()) == 0)) {
		enProgramExe = ProgramExe::DR_AGENT;
	}

	// Check if db backup
	else if ((programExe.length() >= exeDatabaseBackup.size()) &&
	         (programExe.compare(programExe.length() - exeDatabaseBackup.size(), exeDatabaseBackup.size(),
	                             (const char*)exeDatabaseBackup.begin()) == 0)) {
		enProgramExe = ProgramExe::DB_BACKUP;
	}

	return enProgramExe;
}

BackupType getBackupType(std::string backupType) {
	BackupType enBackupType = BackupType::UNDEFINED;

	// lowercase the string
	std::transform(backupType.begin(), backupType.end(), backupType.begin(), ::tolower);

	static std::map<std::string, BackupType> values;
	if(values.empty()) {
		values["start"] = BackupType::START;
		values["status"] = BackupType::STATUS;
		values["abort"] = BackupType::ABORT;
		values["cleanup"] = BackupType::CLEANUP;
		values["wait"] = BackupType::WAIT;
		values["discontinue"] = BackupType::DISCONTINUE;
		values["pause"] = BackupType::PAUSE;
		values["resume"] = BackupType::RESUME;
		values["expire"] = BackupType::EXPIRE;
		values["delete"] = BackupType::DELETE;
		values["describe"] = BackupType::DESCRIBE;
		values["list"] = BackupType::LIST;
		values["query"] = BackupType::QUERY;
		values["dump"] = BackupType::DUMP;
		values["modify"] = BackupType::MODIFY;
	}

	auto i = values.find(backupType);
	if(i != values.end())
		enBackupType = i->second;

	return enBackupType;
}

RestoreType getRestoreType(std::string name) {
	if (name == "start") return RestoreType::START;
	if (name == "abort") return RestoreType::ABORT;
	if (name == "status") return RestoreType::STATUS;
	if (name == "wait") return RestoreType::WAIT;
	return RestoreType::UNKNOWN;
}

DBType getDBType(std::string dbType) {
	DBType enBackupType = DBType::UNDEFINED;

	// lowercase the string
	std::transform(dbType.begin(), dbType.end(), dbType.begin(), ::tolower);

	static std::map<std::string, DBType> values;
	if(values.empty()) {
		values["start"] = DBType::START;
		values["status"] = DBType::STATUS;
		values["switch"] = DBType::SWITCH;
		values["abort"] = DBType::ABORT;
		values["pause"] = DBType::PAUSE;
		values["resume"] = DBType::RESUME;
	}

	auto i = values.find(dbType);
	if(i != values.end())
		enBackupType = i->second;

	return enBackupType;
}

ACTOR Future<std::string> getLayerStatus(Reference<ReadYourWritesTransaction> tr, std::string name, std::string id,
                                         ProgramExe exe, Database dest, bool snapshot = false) {
	// This process will write a document that looks like this:
	// { backup : { $expires : {<subdoc>}, version: <version from approximately 30 seconds from now> }
	// so that the value under 'backup' will eventually expire to null and thus be ignored by
	// readers of status.  This is because if all agents die then they can no longer clean up old
	// status docs from other dead agents.

	state Version readVer = wait(tr->getReadVersion());

	state json_spirit::mValue layersRootValue;         // Will contain stuff that goes into the doc at the layers status root
	JSONDoc layersRoot(layersRootValue);               // Convenient mutator / accessor for the layers root
	JSONDoc op = layersRoot.subDoc(name);              // Operator object for the $expires operation
	// Create the $expires key which is where the rest of the status output will go

	state JSONDoc layerRoot = op.subDoc("$expires");
	// Set the version argument in the $expires operator object.
	op.create("version") = readVer + 120 * CLIENT_KNOBS->CORE_VERSIONSPERSECOND;

	layerRoot.create("instances_running.$sum") = 1;
	layerRoot.create("last_updated.$max") = now();

	state JSONDoc o = layerRoot.subDoc("instances." + id);

	o.create("version") = FDB_VT_VERSION;
	o.create("id")      = id;
	o.create("last_updated") = now();
	o.create("memory_usage")  = (int64_t)getMemoryUsage();
	o.create("resident_size") = (int64_t)getResidentMemoryUsage();
	o.create("main_thread_cpu_seconds") = getProcessorTimeThread();
	o.create("process_cpu_seconds")     = getProcessorTimeProcess();
	o.create("configured_workers") = CLIENT_KNOBS->BACKUP_TASKS_PER_AGENT;

	if (exe == ProgramExe::AGENT) {
		static S3BlobStoreEndpoint::Stats last_stats;
		static double last_ts = 0;
		S3BlobStoreEndpoint::Stats current_stats = S3BlobStoreEndpoint::s_stats;
		JSONDoc blobstats = o.create("blob_stats");
		blobstats.create("total") = current_stats.getJSON();
		S3BlobStoreEndpoint::Stats diff = current_stats - last_stats;
		json_spirit::mObject diffObj = diff.getJSON();
		if(last_ts > 0)
			diffObj["bytes_per_second"] = double(current_stats.bytes_sent - last_stats.bytes_sent) / (now() - last_ts);
		blobstats.create("recent") = diffObj;
		last_stats = current_stats;
		last_ts = now();

		JSONDoc totalBlobStats = layerRoot.subDoc("blob_recent_io");
		for(auto &p : diffObj)
			totalBlobStats.create(p.first + ".$sum") = p.second;

		state FileBackupAgent fba;
		state std::vector<KeyBackedTag> backupTags = wait(getAllBackupTags(tr, snapshot));
		state std::vector<Future<Version>> tagLastRestorableVersions;
		state std::vector<Future<EBackupState>> tagStates;
		state std::vector<Future<Reference<IBackupContainer>>> tagContainers;
		state std::vector<Future<int64_t>> tagRangeBytes;
		state std::vector<Future<int64_t>> tagLogBytes;
		state Future<Optional<Value>> fBackupPaused = tr->get(fba.taskBucket->getPauseKey(), snapshot);

		tr->setOption(FDBTransactionOptions::ACCESS_SYSTEM_KEYS);
		tr->setOption(FDBTransactionOptions::LOCK_AWARE);
		state std::vector<KeyBackedTag>::iterator tag;
		state std::vector<UID> backupTagUids;
		for (tag = backupTags.begin(); tag != backupTags.end(); tag++) {
			UidAndAbortedFlagT uidAndAbortedFlag = wait(tag->getOrThrow(tr, snapshot));
			BackupConfig config(uidAndAbortedFlag.first);
			backupTagUids.push_back(config.getUid());

			tagStates.push_back(config.stateEnum().getOrThrow(tr, snapshot));
			tagRangeBytes.push_back(config.rangeBytesWritten().getD(tr, snapshot, 0));
			tagLogBytes.push_back(config.logBytesWritten().getD(tr, snapshot, 0));
			tagContainers.push_back(config.backupContainer().getOrThrow(tr, snapshot));
			tagLastRestorableVersions.push_back(fba.getLastRestorable(tr, StringRef(tag->tagName), snapshot));
		}

		wait( waitForAll(tagLastRestorableVersions) && waitForAll(tagStates) && waitForAll(tagContainers) && waitForAll(tagRangeBytes) && waitForAll(tagLogBytes) && success(fBackupPaused));

		JSONDoc tagsRoot = layerRoot.subDoc("tags.$latest");
		layerRoot.create("tags.timestamp") = now();
		layerRoot.create("total_workers.$sum") = fBackupPaused.get().present() ? 0 : CLIENT_KNOBS->BACKUP_TASKS_PER_AGENT;
		layerRoot.create("paused.$latest") = fBackupPaused.get().present();

		int j = 0;
		for (KeyBackedTag eachTag : backupTags) {
			Version last_restorable_version = tagLastRestorableVersions[j].get();
			double last_restorable_seconds_behind = ((double)readVer - last_restorable_version) / CLIENT_KNOBS->CORE_VERSIONSPERSECOND;
			EBackupState status = tagStates[j].get();
			const char *statusText = fba.getStateText(status);

			// The object for this backup tag inside this instance's subdocument
			JSONDoc tagRoot = tagsRoot.subDoc(eachTag.tagName);
			tagRoot.create("current_container") = tagContainers[j].get()->getURL();
			tagRoot.create("current_status") = statusText;
			tagRoot.create("last_restorable_version") = tagLastRestorableVersions[j].get();
			tagRoot.create("last_restorable_seconds_behind") = last_restorable_seconds_behind;
			tagRoot.create("running_backup") =
			    (status == EBackupState::STATE_RUNNING_DIFFERENTIAL || status == EBackupState::STATE_RUNNING);
			tagRoot.create("running_backup_is_restorable") = (status == EBackupState::STATE_RUNNING_DIFFERENTIAL);
			tagRoot.create("range_bytes_written") = tagRangeBytes[j].get();
			tagRoot.create("mutation_log_bytes_written") = tagLogBytes[j].get();
			tagRoot.create("mutation_stream_id") = backupTagUids[j].toString();

			j++;
		}
	} else if (exe == ProgramExe::DR_AGENT) {
		state DatabaseBackupAgent dba;
		state Reference<ReadYourWritesTransaction> tr2(new ReadYourWritesTransaction(dest));
		tr2->setOption(FDBTransactionOptions::ACCESS_SYSTEM_KEYS);
		tr2->setOption(FDBTransactionOptions::LOCK_AWARE);
		state Standalone<RangeResultRef> tagNames = wait(tr2->getRange(dba.tagNames.range(), 10000, snapshot));
		state std::vector<Future<Optional<Key>>> backupVersion;
		state std::vector<Future<EBackupState>> backupStatus;
		state std::vector<Future<int64_t>> tagRangeBytesDR;
		state std::vector<Future<int64_t>> tagLogBytesDR;
		state Future<Optional<Value>> fDRPaused = tr->get(dba.taskBucket->getPauseKey(), snapshot);

		state std::vector<UID> drTagUids;
		for(int i = 0; i < tagNames.size(); i++) {
			backupVersion.push_back(tr2->get(tagNames[i].value.withPrefix(applyMutationsBeginRange.begin), snapshot));
			UID tagUID = BinaryReader::fromStringRef<UID>(tagNames[i].value, Unversioned());
			drTagUids.push_back(tagUID);
			backupStatus.push_back(dba.getStateValue(tr2, tagUID, snapshot));
			tagRangeBytesDR.push_back(dba.getRangeBytesWritten(tr2, tagUID, snapshot));
			tagLogBytesDR.push_back(dba.getLogBytesWritten(tr2, tagUID, snapshot));
		}

		wait(waitForAll(backupStatus) && waitForAll(backupVersion) && waitForAll(tagRangeBytesDR) && waitForAll(tagLogBytesDR) && success(fDRPaused));

		JSONDoc tagsRoot = layerRoot.subDoc("tags.$latest");
		layerRoot.create("tags.timestamp") = now();
		layerRoot.create("total_workers.$sum") = fDRPaused.get().present() ? 0 : CLIENT_KNOBS->BACKUP_TASKS_PER_AGENT;
		layerRoot.create("paused.$latest") = fDRPaused.get().present();

		for (int i = 0; i < tagNames.size(); i++) {
			std::string tagName = dba.sourceTagNames.unpack(tagNames[i].key).getString(0).toString();

			auto status = backupStatus[i].get();

			JSONDoc tagRoot = tagsRoot.create(tagName);
			tagRoot.create("running_backup") =
			    (status == EBackupState::STATE_RUNNING_DIFFERENTIAL || status == EBackupState::STATE_RUNNING);
			tagRoot.create("running_backup_is_restorable") = (status == EBackupState::STATE_RUNNING_DIFFERENTIAL);
			tagRoot.create("range_bytes_written") = tagRangeBytesDR[i].get();
			tagRoot.create("mutation_log_bytes_written") = tagLogBytesDR[i].get();
			tagRoot.create("mutation_stream_id") = drTagUids[i].toString();

			if (backupVersion[i].get().present()) {
				double seconds_behind = ((double)readVer - BinaryReader::fromStringRef<Version>(backupVersion[i].get().get(), Unversioned())) / CLIENT_KNOBS->CORE_VERSIONSPERSECOND;
				tagRoot.create("seconds_behind") = seconds_behind;
				//TraceEvent("BackupMetrics").detail("SecondsBehind", seconds_behind);
			}

			tagRoot.create("backup_state") = BackupAgentBase::getStateText(status);
		}
	}

	std::string json = json_spirit::write_string(layersRootValue);
	return json;
}

// Check for unparseable or expired statuses and delete them.
// First checks the first doc in the key range, and if it is valid, alive and not "me" then
// returns.  Otherwise, checks the rest of the range as well.
ACTOR Future<Void> cleanupStatus(Reference<ReadYourWritesTransaction> tr, std::string rootKey, std::string name, std::string id, int limit = 1) {
	state Standalone<RangeResultRef> docs = wait(tr->getRange(KeyRangeRef(rootKey, strinc(rootKey)), limit, true));
	state bool readMore = false;
	state int i;
	for(i = 0; i < docs.size(); ++i) {
		json_spirit::mValue docValue;
		try {
			json_spirit::read_string(docs[i].value.toString(), docValue);
			JSONDoc doc(docValue);
			// Update the reference version for $expires
			JSONDoc::expires_reference_version = tr->getReadVersion().get();
			// Evaluate the operators in the document, which will reduce to nothing if it is expired.
			doc.cleanOps();
			if(!doc.has(name + ".last_updated"))
				throw Error();

			// Alive and valid.
			// If limit == 1 and id is present then read more
			if(limit == 1 && doc.has(name + ".instances." + id))
				readMore = true;
		} catch(Error &e) {
			// If doc can't be parsed or isn't alive, delete it.
			TraceEvent(SevWarn, "RemovedDeadBackupLayerStatus").detail("Key", docs[i].key);
			tr->clear(docs[i].key);
			// If limit is 1 then read more.
			if(limit == 1)
				readMore = true;
		}
		if(readMore) {
			limit = 10000;
			Standalone<RangeResultRef> docs2 = wait(tr->getRange(KeyRangeRef(rootKey, strinc(rootKey)), limit, true));
			docs = std::move(docs2);
			readMore = false;
		}
	}

	return Void();
}

// Get layer status document for just this layer
ACTOR Future<json_spirit::mObject> getLayerStatus(Database src, std::string rootKey) {
	state Transaction tr(src);

	loop {
		try {
			tr.setOption(FDBTransactionOptions::ACCESS_SYSTEM_KEYS);
			tr.setOption(FDBTransactionOptions::LOCK_AWARE);
			state Standalone<RangeResultRef> kvPairs =
			    wait(tr.getRange(KeyRangeRef(rootKey, strinc(rootKey)), GetRangeLimits::ROW_LIMIT_UNLIMITED));
			json_spirit::mObject statusDoc;
			JSONDoc modifier(statusDoc);
			for(auto &kv : kvPairs) {
				json_spirit::mValue docValue;
				json_spirit::read_string(kv.value.toString(), docValue);
				modifier.absorb(docValue);
			}
			JSONDoc::expires_reference_version = (uint64_t)tr.getReadVersion().get();
			modifier.cleanOps();
			return statusDoc;
		}
		catch (Error& e) {
			wait(tr.onError(e));
		}
	}
}

// Read layer status for this layer and get the total count of agent processes (instances) then adjust the poll delay based on that and BACKUP_AGGREGATE_POLL_RATE
ACTOR Future<Void> updateAgentPollRate(Database src, std::string rootKey, std::string name, double *pollDelay) {
	loop {
		try {
			json_spirit::mObject status = wait(getLayerStatus(src, rootKey));
			int64_t processes = 0;
			// If instances count is present and greater than 0 then update pollDelay
			if(JSONDoc(status).tryGet<int64_t>(name + ".instances_running", processes) && processes > 0) {
				// The aggregate poll rate is the target poll rate for all agent processes in the cluster
				// The poll rate (polls/sec) for a single processes is aggregate poll rate / processes, and pollDelay is the inverse of that
				*pollDelay = (double)processes / CLIENT_KNOBS->BACKUP_AGGREGATE_POLL_RATE;
			}
		} catch(Error &e) {
			TraceEvent(SevWarn, "BackupAgentPollRateUpdateError").error(e);
		}
		wait(delay(CLIENT_KNOBS->BACKUP_AGGREGATE_POLL_RATE_UPDATE_INTERVAL));
	}
}

ACTOR Future<Void> statusUpdateActor(Database statusUpdateDest, std::string name, ProgramExe exe, double* pollDelay,
                                     Database taskDest = Database(),
                                     std::string id = nondeterministicRandom()->randomUniqueID().toString()) {
	state std::string metaKey = layerStatusMetaPrefixRange.begin.toString() + "json/" + name;
	state std::string rootKey = backupStatusPrefixRange.begin.toString() + name + "/json";
	state std::string instanceKey = rootKey + "/" + "agent-" + id;
	state Reference<ReadYourWritesTransaction> tr(new ReadYourWritesTransaction(statusUpdateDest));
	state Future<Void> pollRateUpdater;

	// Register the existence of this layer in the meta key space
	loop {
		try {
			tr->setOption(FDBTransactionOptions::ACCESS_SYSTEM_KEYS);
			tr->setOption(FDBTransactionOptions::LOCK_AWARE);
			tr->set(metaKey, rootKey);
			wait(tr->commit());
			break;
		}
		catch (Error& e) {
			wait(tr->onError(e));
		}
	}

	// Write status periodically
	loop {
		tr->reset();
		try {
			loop{
				try {
					tr->setOption(FDBTransactionOptions::ACCESS_SYSTEM_KEYS);
					tr->setOption(FDBTransactionOptions::LOCK_AWARE);
					state Future<std::string> futureStatusDoc = getLayerStatus(tr, name, id, exe, taskDest, true);
					wait(cleanupStatus(tr, rootKey, name, id));
					std::string statusdoc = wait(futureStatusDoc);
					tr->set(instanceKey, statusdoc);
					wait(tr->commit());
					break;
				}
				catch (Error& e) {
					wait(tr->onError(e));
				}
			}

			wait(delay(CLIENT_KNOBS->BACKUP_STATUS_DELAY * ( ( 1.0 - CLIENT_KNOBS->BACKUP_STATUS_JITTER ) + 2 * deterministicRandom()->random01() * CLIENT_KNOBS->BACKUP_STATUS_JITTER )));

			// Now that status was written at least once by this process (and hopefully others), start the poll rate control updater if it wasn't started yet
			if(!pollRateUpdater.isValid() && pollDelay != nullptr)
				pollRateUpdater = updateAgentPollRate(statusUpdateDest, rootKey, name, pollDelay);
		}
		catch (Error& e) {
			TraceEvent(SevWarnAlways, "UnableToWriteStatus").error(e);
			wait(delay(10.0));
		}
	}
}

ACTOR Future<Void> runDBAgent(Database src, Database dest) {
	state double pollDelay = 1.0 / CLIENT_KNOBS->BACKUP_AGGREGATE_POLL_RATE;
	std::string id = nondeterministicRandom()->randomUniqueID().toString();
	state Future<Void> status = statusUpdateActor(src, "dr_backup", ProgramExe::DR_AGENT, &pollDelay, dest, id);
	state Future<Void> status_other =
	    statusUpdateActor(dest, "dr_backup_dest", ProgramExe::DR_AGENT, &pollDelay, dest, id);

	state DatabaseBackupAgent backupAgent(src);

	loop {
		try {
			wait(backupAgent.run(dest, &pollDelay, CLIENT_KNOBS->BACKUP_TASKS_PER_AGENT));
			break;
		}
		catch (Error& e) {
			if (e.code() == error_code_operation_cancelled)
				throw;

			TraceEvent(SevError, "DA_runAgent").error(e);
			fprintf(stderr, "ERROR: DR agent encountered fatal error `%s'\n", e.what());

			wait( delay(FLOW_KNOBS->PREVENT_FAST_SPIN_DELAY) );
		}
	}

	return Void();
}

ACTOR Future<Void> runAgent(Database db) {
	state double pollDelay = 1.0 / CLIENT_KNOBS->BACKUP_AGGREGATE_POLL_RATE;
	state Future<Void> status = statusUpdateActor(db, "backup", ProgramExe::AGENT, &pollDelay);

	state FileBackupAgent backupAgent;

	loop {
		try {
			wait(backupAgent.run(db, &pollDelay, CLIENT_KNOBS->BACKUP_TASKS_PER_AGENT));
			break;
		}
		catch (Error& e) {
			if (e.code() == error_code_operation_cancelled)
				throw;

			TraceEvent(SevError, "BA_runAgent").error(e);
			fprintf(stderr, "ERROR: backup agent encountered fatal error `%s'\n", e.what());

			wait( delay(FLOW_KNOBS->PREVENT_FAST_SPIN_DELAY) );
		}
	}

	return Void();
}

ACTOR Future<Void> submitDBBackup(Database src, Database dest, Standalone<VectorRef<KeyRangeRef>> backupRanges, std::string tagName) {
	try
	{
		state DatabaseBackupAgent backupAgent(src);

		// Backup everything, if no ranges were specified
		if (backupRanges.size() == 0) {
			backupRanges.push_back_deep(backupRanges.arena(), normalKeys);
		}


		wait(backupAgent.submitBackup(dest, KeyRef(tagName), backupRanges, false, StringRef(), StringRef(), true));

		// Check if a backup agent is running
		bool agentRunning = wait(backupAgent.checkActive(dest));

		if (!agentRunning) {
			printf("The DR on tag `%s' was successfully submitted but no DR agents are responding.\n", printable(StringRef(tagName)).c_str());

			// Throw an error that will not display any additional information
			throw actor_cancelled();
		}
		else {
			printf("The DR on tag `%s' was successfully submitted.\n", printable(StringRef(tagName)).c_str());
		}
	}

	catch (Error& e) {
		if(e.code() == error_code_actor_cancelled)
			throw;
		switch (e.code())
		{
			case error_code_backup_error:
				fprintf(stderr, "ERROR: An error was encountered during submission\n");
			break;
			case error_code_backup_duplicate:
				fprintf(stderr, "ERROR: A DR is already running on tag `%s'\n", printable(StringRef(tagName)).c_str());
			break;
			default:
				fprintf(stderr, "ERROR: %s\n", e.what());
			break;
		}

		throw backup_error();
	}

	return Void();
}

ACTOR Future<Void> submitBackup(Database db, std::string url, int snapshotIntervalSeconds,
                                Standalone<VectorRef<KeyRangeRef>> backupRanges, std::string tagName, bool dryRun,
                                bool waitForCompletion, bool stopWhenDone, bool usePartitionedLog,
                                bool incrementalBackupOnly) {
	try {
		state FileBackupAgent backupAgent;

		// Backup everything, if no ranges were specified
		if (backupRanges.size() == 0) {
			backupRanges.push_back_deep(backupRanges.arena(), normalKeys);
		}

		if (dryRun) {
			state KeyBackedTag tag = makeBackupTag(tagName);
			Optional<UidAndAbortedFlagT> uidFlag = wait(tag.get(db));

			if (uidFlag.present()) {
				BackupConfig config(uidFlag.get().first);
				EBackupState backupStatus = wait(config.stateEnum().getOrThrow(db));

				// Throw error if a backup is currently running until we support parallel backups
				if (BackupAgentBase::isRunnable(backupStatus)) {
					throw backup_duplicate();
				}
			}

			if (waitForCompletion) {
				printf("Submitted and now waiting for the backup on tag `%s' to complete. (DRY RUN)\n", printable(StringRef(tagName)).c_str());
			}

			else {
				// Check if a backup agent is running
				bool agentRunning = wait(backupAgent.checkActive(db));

				if (!agentRunning) {
					printf("The backup on tag `%s' was successfully submitted but no backup agents are responding. (DRY RUN)\n", printable(StringRef(tagName)).c_str());

					// Throw an error that will not display any additional information
					throw actor_cancelled();
				}
				else {
					printf("The backup on tag `%s' was successfully submitted. (DRY RUN)\n", printable(StringRef(tagName)).c_str());
				}
			}
		}

		else {
			wait(backupAgent.submitBackup(db, KeyRef(url), snapshotIntervalSeconds, tagName, backupRanges, stopWhenDone,
			                              usePartitionedLog, incrementalBackupOnly));

			// Wait for the backup to complete, if requested
			if (waitForCompletion) {
				printf("Submitted and now waiting for the backup on tag `%s' to complete.\n", printable(StringRef(tagName)).c_str());
				wait(success(backupAgent.waitBackup(db, tagName)));
			}
			else {
				// Check if a backup agent is running
				bool agentRunning = wait(backupAgent.checkActive(db));

				if (!agentRunning) {
					printf("The backup on tag `%s' was successfully submitted but no backup agents are responding.\n", printable(StringRef(tagName)).c_str());

					// Throw an error that will not display any additional information
					throw actor_cancelled();
				}
				else {
					printf("The backup on tag `%s' was successfully submitted.\n", printable(StringRef(tagName)).c_str());
				}
			}
		}
	} catch (Error& e) {
		if(e.code() == error_code_actor_cancelled)
			throw;
		switch (e.code())
		{
			case error_code_backup_error:
				fprintf(stderr, "ERROR: An error was encountered during submission\n");
			break;
			case error_code_backup_duplicate:
				fprintf(stderr, "ERROR: A backup is already running on tag `%s'\n", printable(StringRef(tagName)).c_str());
			break;
			default:
				fprintf(stderr, "ERROR: %s\n", e.what());
			break;
		}

		throw backup_error();
	}

	return Void();
}

ACTOR Future<Void> switchDBBackup(Database src, Database dest, Standalone<VectorRef<KeyRangeRef>> backupRanges, std::string tagName, bool forceAction) {
	try
	{
		state DatabaseBackupAgent backupAgent(src);

		// Backup everything, if no ranges were specified
		if (backupRanges.size() == 0) {
			backupRanges.push_back_deep(backupRanges.arena(), normalKeys);
		}


		wait(backupAgent.atomicSwitchover(dest, KeyRef(tagName), backupRanges, StringRef(), StringRef(), forceAction));
		printf("The DR on tag `%s' was successfully switched.\n", printable(StringRef(tagName)).c_str());
	}

	catch (Error& e) {
		if(e.code() == error_code_actor_cancelled)
			throw;
		switch (e.code())
		{
			case error_code_backup_error:
				fprintf(stderr, "ERROR: An error was encountered during submission\n");
			break;
			case error_code_backup_duplicate:
				fprintf(stderr, "ERROR: A DR is already running on tag `%s'\n", printable(StringRef(tagName)).c_str());
			break;
			default:
				fprintf(stderr, "ERROR: %s\n", e.what());
			break;
		}

		throw backup_error();
	}

	return Void();
}

ACTOR Future<Void> statusDBBackup(Database src, Database dest, std::string tagName, int errorLimit) {
	try
	{
		state DatabaseBackupAgent backupAgent(src);

		std::string	statusText = wait(backupAgent.getStatus(dest, errorLimit, StringRef(tagName)));
		printf("%s\n", statusText.c_str());
	}
	catch (Error& e) {
		if(e.code() == error_code_actor_cancelled)
			throw;
		fprintf(stderr, "ERROR: %s\n", e.what());
		throw;
	}

	return Void();
}

ACTOR Future<Void> statusBackup(Database db, std::string tagName, bool showErrors, bool json) {
	try
	{
		state FileBackupAgent backupAgent;

		std::string statusText = wait(json ? backupAgent.getStatusJSON(db, tagName) : backupAgent.getStatus(db, showErrors, tagName));
		printf("%s\n", statusText.c_str());
	}
	catch (Error& e) {
		if(e.code() == error_code_actor_cancelled)
			throw;
		fprintf(stderr, "ERROR: %s\n", e.what());
		throw;
	}

	return Void();
}

ACTOR Future<Void> abortDBBackup(Database src, Database dest, std::string tagName, bool partial, bool dstOnly) {
	try
	{
		state DatabaseBackupAgent backupAgent(src);

		wait(backupAgent.abortBackup(dest, Key(tagName), partial, false, dstOnly));
		wait(backupAgent.unlockBackup(dest, Key(tagName)));

		printf("The DR on tag `%s' was successfully aborted.\n", printable(StringRef(tagName)).c_str());
	}
	catch (Error& e) {
		if(e.code() == error_code_actor_cancelled)
			throw;
		switch (e.code())
		{
			case error_code_backup_error:
				fprintf(stderr, "ERROR: An error was encountered during submission\n");
			break;
			case error_code_backup_unneeded:
				fprintf(stderr, "ERROR: A DR was not running on tag `%s'\n", printable(StringRef(tagName)).c_str());
			break;
			default:
				fprintf(stderr, "ERROR: %s\n", e.what());
			break;
		}
		throw;
	}

	return Void();
}

ACTOR Future<Void> abortBackup(Database db, std::string tagName) {
	try
	{
		state FileBackupAgent backupAgent;

		wait(backupAgent.abortBackup(db, tagName));

		printf("The backup on tag `%s' was successfully aborted.\n", printable(StringRef(tagName)).c_str());
	}
	catch (Error& e) {
		if(e.code() == error_code_actor_cancelled)
			throw;
		switch (e.code())
		{
			case error_code_backup_error:
				fprintf(stderr, "ERROR: An error was encountered during submission\n");
			break;
			case error_code_backup_unneeded:
				fprintf(stderr, "ERROR: A backup was not running on tag `%s'\n", printable(StringRef(tagName)).c_str());
			break;
			default:
				fprintf(stderr, "ERROR: %s\n", e.what());
			break;
		}
		throw;
	}

	return Void();
}

ACTOR Future<Void> cleanupMutations(Database db, bool deleteData) {
	try
	{
		wait(cleanupBackup(db, deleteData));
	}
	catch (Error& e) {
		if(e.code() == error_code_actor_cancelled)
			throw;
		fprintf(stderr, "ERROR: %s\n", e.what());
		throw;
	}

	return Void();
}

ACTOR Future<Void> waitBackup(Database db, std::string tagName, bool stopWhenDone) {
	try
	{
		state FileBackupAgent backupAgent;

		EBackupState status = wait(backupAgent.waitBackup(db, tagName, stopWhenDone));

		printf("The backup on tag `%s' %s.\n", printable(StringRef(tagName)).c_str(),
		       BackupAgentBase::getStateText(status));
	}
	catch (Error& e) {
		if(e.code() == error_code_actor_cancelled)
			throw;
		fprintf(stderr, "ERROR: %s\n", e.what());
		throw;
	}

	return Void();
}

ACTOR Future<Void> discontinueBackup(Database db, std::string tagName, bool waitForCompletion) {
	try
	{
		state FileBackupAgent backupAgent;

		wait(backupAgent.discontinueBackup(db, StringRef(tagName)));

		// Wait for the backup to complete, if requested
		if (waitForCompletion) {
			printf("Discontinued and now waiting for the backup on tag `%s' to complete.\n", printable(StringRef(tagName)).c_str());
			wait(success(backupAgent.waitBackup(db, tagName)));
		}
		else {
			printf("The backup on tag `%s' was successfully discontinued.\n", printable(StringRef(tagName)).c_str());
		}

	}
	catch (Error& e) {
		if(e.code() == error_code_actor_cancelled)
			throw;
		switch (e.code())
		{
			case error_code_backup_error:
				fprintf(stderr, "ERROR: An encounter was error during submission\n");
			break;
			case error_code_backup_unneeded:
				fprintf(stderr, "ERROR: A backup in not running on tag `%s'\n", printable(StringRef(tagName)).c_str());
			break;
			case error_code_backup_duplicate:
				fprintf(stderr, "ERROR: The backup on tag `%s' is already discontinued\n", printable(StringRef(tagName)).c_str());
			break;
			default:
				fprintf(stderr, "ERROR: %s\n", e.what());
			break;
		}
		throw;
	}

	return Void();
}

ACTOR Future<Void> changeBackupResumed(Database db, bool pause) {
	try {
		FileBackupAgent backupAgent;
		wait(backupAgent.changePause(db, pause));
		printf("All backup agents have been %s.\n", pause ? "paused" : "resumed");
	}
	catch (Error& e) {
		if(e.code() == error_code_actor_cancelled)
			throw;
		fprintf(stderr, "ERROR: %s\n", e.what());
		throw;
	}

	return Void();
}

ACTOR Future<Void> changeDBBackupResumed(Database src, Database dest, bool pause) {
	try {
		state DatabaseBackupAgent backupAgent(src);
		wait(backupAgent.taskBucket->changePause(dest, pause));
		printf("All DR agents have been %s.\n", pause ? "paused" : "resumed");
	}
	catch (Error& e) {
		if(e.code() == error_code_actor_cancelled)
			throw;
		fprintf(stderr, "ERROR: %s\n", e.what());
		throw;
	}

	return Void();
}

Reference<IBackupContainer> openBackupContainer(const char *name, std::string destinationContainer) {
	// Error, if no dest container was specified
	if (destinationContainer.empty()) {
		fprintf(stderr, "ERROR: No backup destination was specified.\n");
		printHelpTeaser(name);
		throw backup_error();
	}

	Reference<IBackupContainer> c;
	try {
		c = IBackupContainer::openContainer(destinationContainer);
	}
	catch (Error& e) {
		std::string msg = format("ERROR: '%s' on URL '%s'", e.what(), destinationContainer.c_str());
		if(e.code() == error_code_backup_invalid_url && !IBackupContainer::lastOpenError.empty()) {
			msg += format(": %s", IBackupContainer::lastOpenError.c_str());
		}
		fprintf(stderr, "%s\n", msg.c_str());
		printHelpTeaser(name);
		throw;
	}

	return c;
}

ACTOR Future<Void> runRestore(Database db, std::string originalClusterFile, std::string tagName, std::string container,
                              Standalone<VectorRef<KeyRangeRef>> ranges, Version beginVersion, Version targetVersion,
                              std::string targetTimestamp, bool performRestore, bool verbose, bool waitForDone,
                              std::string addPrefix, std::string removePrefix, bool incrementalBackupOnly) {
	if(ranges.empty()) {
		ranges.push_back_deep(ranges.arena(), normalKeys);
	}

	if(targetVersion != invalidVersion && !targetTimestamp.empty()) {
		fprintf(stderr, "Restore target version and target timestamp cannot both be specified\n");
		throw restore_error();
	}

	state Optional<Database> origDb;

	// Resolve targetTimestamp if given
	if(!targetTimestamp.empty()) {
		if(originalClusterFile.empty()) {
			fprintf(stderr, "An original cluster file must be given in order to resolve restore target timestamp '%s'\n", targetTimestamp.c_str());
			throw restore_error();
		}

		if(!fileExists(originalClusterFile)) {
			fprintf(stderr, "Original source database cluster file '%s' does not exist.\n", originalClusterFile.c_str());
			throw restore_error();
		}

		origDb = Database::createDatabase(originalClusterFile, Database::API_VERSION_LATEST);
		Version v = wait(timeKeeperVersionFromDatetime(targetTimestamp, origDb.get()));
		printf("Timestamp '%s' resolves to version %" PRId64 "\n", targetTimestamp.c_str(), v);
		targetVersion = v;
	}

	try {
		state FileBackupAgent backupAgent;

		state Reference<IBackupContainer> bc = openBackupContainer(exeRestore.toString().c_str(), container);

		// If targetVersion is unset then use the maximum restorable version from the backup description
		if(targetVersion == invalidVersion) {
			if(verbose)
				printf("No restore target version given, will use maximum restorable version from backup description.\n");

			BackupDescription desc = wait(bc->describeBackup());

			if (incrementalBackupOnly && desc.contiguousLogEnd.present()) {
				targetVersion = desc.contiguousLogEnd.get() - 1;
			} else if (desc.maxRestorableVersion.present()) {
				targetVersion = desc.maxRestorableVersion.get();
			} else {
				fprintf(stderr, "The specified backup is not restorable to any version.\n");
				throw restore_error();
			}

			if(verbose)
				printf("Using target restore version %" PRId64 "\n", targetVersion);
		}

		if (performRestore) {
			Version restoredVersion = wait(backupAgent.restore(
			    db, origDb, KeyRef(tagName), KeyRef(container), ranges, waitForDone, targetVersion, verbose,
			    KeyRef(addPrefix), KeyRef(removePrefix), true, incrementalBackupOnly, beginVersion));

			if(waitForDone && verbose) {
				// If restore is now complete then report version restored
				printf("Restored to version %" PRId64 "\n", restoredVersion);
			}
		}
		else {
			state Optional<RestorableFileSet> rset = wait(bc->getRestoreSet(targetVersion));

			if(!rset.present()) {
				fprintf(stderr, "Insufficient data to restore to version %" PRId64 ".  Describe backup for more information.\n", targetVersion);
				throw restore_invalid_version();
			}

			printf("Backup can be used to restore to version %" PRId64 "\n", targetVersion);
		}

	}
	catch (Error& e) {
		if(e.code() == error_code_actor_cancelled)
			throw;
		fprintf(stderr, "ERROR: %s\n", e.what());
		throw;
	}

	return Void();
}

// Fast restore agent that kicks off the restore: send restore requests to restore workers.
ACTOR Future<Void> runFastRestoreTool(Database db, std::string tagName, std::string container,
                                       Standalone<VectorRef<KeyRangeRef>> ranges, Version dbVersion,
                                       bool performRestore, bool verbose, bool waitForDone) {
	try {
		state FileBackupAgent backupAgent;
		state Version restoreVersion = invalidVersion;

		if (ranges.size() > 1) {
			fprintf(stdout, "[WARNING] Currently only a single restore range is tested!\n");
		}

		if (ranges.size() == 0) {
			ranges.push_back(ranges.arena(), normalKeys);
		}

		printf("[INFO] runFastRestoreTool: restore_ranges:%d first range:%s\n", ranges.size(),
		       ranges.front().toString().c_str());
		TraceEvent ev("FastRestoreTool");
		ev.detail("RestoreRanges", ranges.size());
		for (int i = 0; i < ranges.size(); ++i) {
			ev.detail(format("Range%d", i), ranges[i]);
		}

		if (performRestore) {
			if (dbVersion == invalidVersion) {
				TraceEvent("FastRestoreTool").detail("TargetRestoreVersion", "Largest restorable version");
				BackupDescription desc = wait(IBackupContainer::openContainer(container)->describeBackup());
				if (!desc.maxRestorableVersion.present()) {
					fprintf(stderr, "The specified backup is not restorable to any version.\n");
					throw restore_error();
				}

				dbVersion = desc.maxRestorableVersion.get();
				TraceEvent("FastRestoreTool").detail("TargetRestoreVersion", dbVersion);
			}
			state UID randomUID = deterministicRandom()->randomUniqueID();
			TraceEvent("FastRestoreTool")
			    .detail("SubmitRestoreRequests", ranges.size())
			    .detail("RestoreUID", randomUID);
			wait(backupAgent.submitParallelRestore(db, KeyRef(tagName), ranges, KeyRef(container), dbVersion, true,
			                                       randomUID, LiteralStringRef(""), LiteralStringRef("")));
			// TODO: Support addPrefix and removePrefix
			if (waitForDone) {
				// Wait for parallel restore to finish and unlock DB after that
				TraceEvent("FastRestoreTool").detail("BackupAndParallelRestore", "WaitForRestoreToFinish");
				wait(backupAgent.parallelRestoreFinish(db, randomUID));
				TraceEvent("FastRestoreTool").detail("BackupAndParallelRestore", "RestoreFinished");
			} else {
				TraceEvent("FastRestoreTool")
				    .detail("RestoreUID", randomUID)
				    .detail("OperationGuide", "Manually unlock DB when restore finishes");
				printf("WARNING: DB will be in locked state after restore. Need UID:%s to unlock DB\n",
				       randomUID.toString().c_str());
			}

			restoreVersion = dbVersion;
		} else {
			state Reference<IBackupContainer> bc = IBackupContainer::openContainer(container);
			state BackupDescription description = wait(bc->describeBackup());

			if (dbVersion <= 0) {
				wait(description.resolveVersionTimes(db));
				if (description.maxRestorableVersion.present())
					restoreVersion = description.maxRestorableVersion.get();
				else {
					fprintf(stderr, "Backup is not restorable\n");
					throw restore_invalid_version();
				}
			} else {
				restoreVersion = dbVersion;
			}

			state Optional<RestorableFileSet> rset = wait(bc->getRestoreSet(restoreVersion));
			if (!rset.present()) {
				fprintf(stderr, "Insufficient data to restore to version %" PRId64 "\n", restoreVersion);
				throw restore_invalid_version();
			}

			// Display the restore information, if requested
			if (verbose) {
				printf("[DRY RUN] Restoring backup to version: %" PRId64 "\n", restoreVersion);
				printf("%s\n", description.toString().c_str());
			}
		}

		if (waitForDone && verbose) {
			// If restore completed then report version restored
			printf("Restored to version %" PRId64 "%s\n", restoreVersion, (performRestore) ? "" : " (DRY RUN)");
		}
	} catch (Error& e) {
		if (e.code() == error_code_actor_cancelled) throw;
		fprintf(stderr, "ERROR: %s\n", e.what());
		throw;
	}

	return Void();
}

ACTOR Future<Void> dumpBackupData(const char *name, std::string destinationContainer, Version beginVersion, Version endVersion) {
	state Reference<IBackupContainer> c = openBackupContainer(name, destinationContainer);

	if(beginVersion < 0 || endVersion < 0) {
		BackupDescription desc = wait(c->describeBackup());

		if(!desc.maxLogEnd.present()) {
			fprintf(stderr, "ERROR: Backup must have log data in order to use relative begin/end versions.\n");
			throw backup_invalid_info();
		}

		if(beginVersion < 0) {
			beginVersion += desc.maxLogEnd.get();
		}

		if(endVersion < 0) {
			endVersion += desc.maxLogEnd.get();
		}
	}

	printf("Scanning version range %" PRId64 " to %" PRId64 "\n", beginVersion, endVersion);
	BackupFileList files = wait(c->dumpFileList(beginVersion, endVersion));
	files.toStream(stdout);

	return Void();
}

ACTOR Future<Void> expireBackupData(const char *name, std::string destinationContainer, Version endVersion, std::string endDatetime, Database db, bool force, Version restorableAfterVersion, std::string restorableAfterDatetime) {
	if (!endDatetime.empty()) {
		Version v = wait( timeKeeperVersionFromDatetime(endDatetime, db) );
		endVersion = v;
	}

	if (!restorableAfterDatetime.empty()) {
		Version v = wait( timeKeeperVersionFromDatetime(restorableAfterDatetime, db) );
		restorableAfterVersion = v;
	}

	if (endVersion == invalidVersion) {
		fprintf(stderr, "ERROR: No version or date/time is specified.\n");
		printHelpTeaser(name);
		throw backup_error();;
	}

	try {
		Reference<IBackupContainer> c = openBackupContainer(name, destinationContainer);

		state IBackupContainer::ExpireProgress progress;
		state std::string lastProgress;
		state Future<Void> expire = c->expireData(endVersion, force, &progress, restorableAfterVersion);

		loop {
			choose {
				when(wait(delay(5))) {
					std::string p = progress.toString();
					if(p != lastProgress) {
						int spaces = lastProgress.size() - p.size();
						printf("\r%s%s", p.c_str(), (spaces > 0 ? std::string(spaces, ' ').c_str() : "") );
						lastProgress = p;
					}
				}
				when(wait(expire)) {
					break;
				}
			}
		}

		std::string p = progress.toString();
		int spaces = lastProgress.size() - p.size();
		printf("\r%s%s\n", p.c_str(), (spaces > 0 ? std::string(spaces, ' ').c_str() : "") );

		if(endVersion < 0)
			printf("All data before %" PRId64 " versions (%" PRId64 " days) prior to latest backup log has been deleted.\n", -endVersion, -endVersion / ((int64_t)24 * 3600 * CLIENT_KNOBS->CORE_VERSIONSPERSECOND));
		else
			printf("All data before version %" PRId64 " has been deleted.\n", endVersion);
	}
	catch (Error& e) {
		if(e.code() == error_code_actor_cancelled)
			throw;
		if(e.code() == error_code_backup_cannot_expire)
			fprintf(stderr, "ERROR: Requested expiration would be unsafe.  Backup would not meet minimum restorability.  Use --force to delete data anyway.\n");
		else
			fprintf(stderr, "ERROR: %s\n", e.what());
		throw;
	}

	return Void();
}

ACTOR Future<Void> deleteBackupContainer(const char *name, std::string destinationContainer) {
	try {
		state Reference<IBackupContainer> c = openBackupContainer(name, destinationContainer);
		state int numDeleted = 0;
		state Future<Void> done = c->deleteContainer(&numDeleted);

		state int lastUpdate = -1;
		printf("Deleting %s...\n", destinationContainer.c_str());

		loop {
			choose {
				when ( wait(done) ) {
					break;
				}
				when ( wait(delay(5)) ) {
					if(numDeleted != lastUpdate) {
						printf("\r%d...", numDeleted);
						lastUpdate = numDeleted;
					}
				}
			}
		}
		printf("\r%d objects deleted\n", numDeleted);
		printf("The entire container has been deleted.\n");
	}
	catch (Error& e) {
		if(e.code() == error_code_actor_cancelled)
			throw;
		fprintf(stderr, "ERROR: %s\n", e.what());
		throw;
	}

	return Void();
}

ACTOR Future<Void> describeBackup(const char *name, std::string destinationContainer, bool deep, Optional<Database> cx, bool json) {
	try {
		Reference<IBackupContainer> c = openBackupContainer(name, destinationContainer);
		state BackupDescription desc = wait(c->describeBackup(deep));
		if(cx.present())
			wait(desc.resolveVersionTimes(cx.get()));
		printf("%s\n", (json ? desc.toJSON() : desc.toString()).c_str());
	}
	catch (Error& e) {
		if(e.code() == error_code_actor_cancelled)
			throw;
		fprintf(stderr, "ERROR: %s\n", e.what());
		throw;
	}

	return Void();
}

static void reportBackupQueryError(UID operationId, JsonBuilderObject& result, std::string errorMessage) {
	result["error"] = errorMessage;
	printf("%s\n", result.getJson().c_str());
	TraceEvent("BackupQueryFailure").detail("OperationId", operationId).detail("Reason", errorMessage);
}

// If restoreVersion is invalidVersion or latestVersion, use the maximum or minimum restorable version respectively for
// selected key ranges. If restoreTimestamp is specified, any specified restoreVersion will be overriden to the version
// resolved to that timestamp.
ACTOR Future<Void> queryBackup(const char* name, std::string destinationContainer,
                               Standalone<VectorRef<KeyRangeRef>> keyRangesFilter, Version restoreVersion,
                               std::string originalClusterFile, std::string restoreTimestamp, bool verbose) {
	state UID operationId = deterministicRandom()->randomUniqueID();
	state JsonBuilderObject result;
	state std::string errorMessage;
	result["key_ranges_filter"] = printable(keyRangesFilter);
	result["destination_container"] = destinationContainer;

	TraceEvent("BackupQueryStart")
	    .detail("OperationId", operationId)
	    .detail("DestinationContainer", destinationContainer)
	    .detail("KeyRangesFilter", printable(keyRangesFilter))
	    .detail("SpecifiedRestoreVersion", restoreVersion)
	    .detail("RestoreTimestamp", restoreTimestamp)
	    .detail("BackupClusterFile", originalClusterFile);

	// Resolve restoreTimestamp if given
	if (!restoreTimestamp.empty()) {
		if (originalClusterFile.empty()) {
			reportBackupQueryError(
			    operationId, result,
			    format("an original cluster file must be given in order to resolve restore target timestamp '%s'",
			           restoreTimestamp.c_str()));
			return Void();
		}

		if (!fileExists(originalClusterFile)) {
			reportBackupQueryError(operationId, result,
			                       format("The specified original source database cluster file '%s' does not exist\n",
			                              originalClusterFile.c_str()));
			return Void();
		}

		Database origDb = Database::createDatabase(originalClusterFile, Database::API_VERSION_LATEST);
		Version v = wait(timeKeeperVersionFromDatetime(restoreTimestamp, origDb));
		result["restore_timestamp"] = restoreTimestamp;
		result["restore_timestamp_resolved_version"] = v;
		restoreVersion = v;
	}

	try {
		state Reference<IBackupContainer> bc = openBackupContainer(name, destinationContainer);
		if (restoreVersion == invalidVersion) {
			BackupDescription desc = wait(bc->describeBackup());
			if (desc.maxRestorableVersion.present()) {
				restoreVersion = desc.maxRestorableVersion.get();
				// Use continuous log end version for the maximum restorable version for the key ranges.
			} else if (keyRangesFilter.size() && desc.contiguousLogEnd.present()) {
				restoreVersion = desc.contiguousLogEnd.get();
			} else {
				reportBackupQueryError(
				    operationId, result,
				    errorMessage = format("the backup for the specified key ranges is not restorable to any version"));
			}
		}

		if (restoreVersion < 0 && restoreVersion != latestVersion) {
			reportBackupQueryError(operationId, result,
			                       errorMessage =
			                           format("the specified restorable version %ld is not valid", restoreVersion));
			return Void();
		}
		Optional<RestorableFileSet> fileSet = wait(bc->getRestoreSet(restoreVersion, keyRangesFilter));
		if (fileSet.present()) {
			int64_t totalRangeFilesSize = 0, totalLogFilesSize = 0;
			result["restore_version"] = fileSet.get().targetVersion;
			JsonBuilderArray rangeFilesJson;
			JsonBuilderArray logFilesJson;
			for (const auto& rangeFile : fileSet.get().ranges) {
				JsonBuilderObject object;
				object["file_name"] = rangeFile.fileName;
				object["file_size"] = rangeFile.fileSize;
				object["version"] = rangeFile.version;
				object["key_range"] = fileSet.get().keyRanges.count(rangeFile.fileName) == 0
				                          ? "none"
				                          : fileSet.get().keyRanges.at(rangeFile.fileName).toString();
				rangeFilesJson.push_back(object);
				totalRangeFilesSize += rangeFile.fileSize;
			}
			for (const auto& log : fileSet.get().logs) {
				JsonBuilderObject object;
				object["file_name"] = log.fileName;
				object["file_size"] = log.fileSize;
				object["begin_version"] = log.beginVersion;
				object["end_version"] = log.endVersion;
				logFilesJson.push_back(object);
				totalLogFilesSize += log.fileSize;
			}

			result["total_range_files_size"] = totalRangeFilesSize;
			result["total_log_files_size"] = totalLogFilesSize;

			if (verbose) {
				result["ranges"] = rangeFilesJson;
				result["logs"] = logFilesJson;
			}

			TraceEvent("BackupQueryReceivedRestorableFilesSet")
			    .detail("DestinationContainer", destinationContainer)
			    .detail("KeyRangesFilter", printable(keyRangesFilter))
			    .detail("ActualRestoreVersion", fileSet.get().targetVersion)
			    .detail("NumRangeFiles", fileSet.get().ranges.size())
			    .detail("NumLogFiles", fileSet.get().logs.size())
			    .detail("RangeFilesBytes", totalRangeFilesSize)
			    .detail("LogFilesBytes", totalLogFilesSize);
		} else {
			reportBackupQueryError(operationId, result, "no restorable files set found for specified key ranges");
			return Void();
		}

	} catch (Error& e) {
		reportBackupQueryError(operationId, result, e.what());
		return Void();
	}

	printf("%s\n", result.getJson().c_str());
	return Void();
}

ACTOR Future<Void> listBackup(std::string baseUrl) {
	try {
		std::vector<std::string> containers = wait(IBackupContainer::listContainers(baseUrl));
		for (std::string container : containers) {
			printf("%s\n", container.c_str());
		}
	}
	catch (Error& e) {
		std::string msg = format("ERROR: %s", e.what());
		if(e.code() == error_code_backup_invalid_url && !IBackupContainer::lastOpenError.empty()) {
			msg += format(": %s", IBackupContainer::lastOpenError.c_str());
		}
		fprintf(stderr, "%s\n", msg.c_str());
		throw;
	}

	return Void();
}

struct BackupModifyOptions {
	Optional<std::string> verifyUID;
	Optional<std::string> destURL;
	Optional<int> snapshotIntervalSeconds;
	Optional<int> activeSnapshotIntervalSeconds;
	bool hasChanges() const {
		return destURL.present() || snapshotIntervalSeconds.present() || activeSnapshotIntervalSeconds.present();
	}
};

ACTOR Future<Void> modifyBackup(Database db, std::string tagName, BackupModifyOptions options) {
	if(!options.hasChanges()) {
		fprintf(stderr, "No changes were specified, nothing to do!\n");
		throw backup_error();
	}

	state KeyBackedTag tag = makeBackupTag(tagName);

	state Reference<IBackupContainer> bc;
	if(options.destURL.present()) {
		bc = openBackupContainer(exeBackup.toString().c_str(), options.destURL.get());
		try {
			wait(timeoutError(bc->create(), 30));
		} catch(Error &e) {
			if(e.code() == error_code_actor_cancelled)
				throw;
			fprintf(stderr, "ERROR: Could not create backup container at '%s': %s\n", options.destURL.get().c_str(), e.what());
			throw backup_error();
		}
	}

	state Reference<ReadYourWritesTransaction> tr(new ReadYourWritesTransaction(db));
	loop {
		try {
			tr->setOption(FDBTransactionOptions::ACCESS_SYSTEM_KEYS);
			tr->setOption(FDBTransactionOptions::LOCK_AWARE);

			state Optional<UidAndAbortedFlagT> uidFlag = wait(tag.get(db));

			if(!uidFlag.present()) {
				fprintf(stderr, "No backup exists on tag '%s'\n", tagName.c_str());
				throw backup_error();
			}

			if(uidFlag.get().second) {
				fprintf(stderr, "Cannot modify aborted backup on tag '%s'\n", tagName.c_str());
				throw backup_error();
			}

			state BackupConfig config(uidFlag.get().first);
			EBackupState s = wait(config.stateEnum().getOrThrow(tr, false, backup_invalid_info()));
			if(!FileBackupAgent::isRunnable(s)) {
				fprintf(stderr, "Backup on tag '%s' is not runnable.\n", tagName.c_str());
				throw backup_error();
			}

			if(options.verifyUID.present() && options.verifyUID.get() != uidFlag.get().first.toString()) {
				fprintf(stderr, "UID verification failed, backup on tag '%s' is '%s' but '%s' was specified.\n", tagName.c_str(), uidFlag.get().first.toString().c_str(), options.verifyUID.get().c_str());
				throw backup_error();
			}

			if(options.snapshotIntervalSeconds.present()) {
				config.snapshotIntervalSeconds().set(tr, options.snapshotIntervalSeconds.get());
			}

			if(options.activeSnapshotIntervalSeconds.present()) {
				Version begin = wait(config.snapshotBeginVersion().getOrThrow(tr, false, backup_error()));
				config.snapshotTargetEndVersion().set(tr, begin + ((int64_t)options.activeSnapshotIntervalSeconds.get() * CLIENT_KNOBS->CORE_VERSIONSPERSECOND));
			}

			if(options.destURL.present()) {
				config.backupContainer().set(tr, bc);
			}

			wait(tr->commit());
			break;
		}
		catch (Error& e) {
			wait(tr->onError(e));
		}
	}

	return Void();
}

static std::vector<std::vector<StringRef>> parseLine(std::string &line, bool& err, bool& partial)
{
	err = false;
	partial = false;

	bool quoted = false;
	std::vector<StringRef> buf;
	std::vector<std::vector<StringRef>> ret;

	size_t i = line.find_first_not_of(' ');
	size_t offset = i;

	bool forcetoken = false;

	while (i <= line.length()) {
		switch (line[i]) {
		case ';':
			if (!quoted) {
				if (i > offset)
					buf.push_back(StringRef((uint8_t*)(line.data() + offset), i - offset));
				ret.push_back(std::move(buf));
				offset = i = line.find_first_not_of(' ', i + 1);
			}
			else
				i++;
			break;
		case '"':
			quoted = !quoted;
			line.erase(i, 1);
			if (quoted)
				forcetoken = true;
			break;
		case ' ':
			if (!quoted) {
				buf.push_back(StringRef((uint8_t *)(line.data() + offset),
					i - offset));
				offset = i = line.find_first_not_of(' ', i);
				forcetoken = false;
			}
			else
				i++;
			break;
		case '\\':
			if (i + 2 > line.length()) {
				err = true;
				ret.push_back(std::move(buf));
				return ret;
			}
			switch (line[i + 1]) {
				char ent, save;
			case '"':
			case '\\':
			case ' ':
			case ';':
				line.erase(i, 1);
				break;
			case 'x':
				if (i + 4 > line.length()) {
					err = true;
					ret.push_back(std::move(buf));
					return ret;
				}
				char *pEnd;
				save = line[i + 4];
				line[i + 4] = 0;
				ent = char(strtoul(line.data() + i + 2, &pEnd, 16));
				if (*pEnd) {
					err = true;
					ret.push_back(std::move(buf));
					return ret;
				}
				line[i + 4] = save;
				line.replace(i, 4, 1, ent);
				break;
			default:
				err = true;
				ret.push_back(std::move(buf));
				return ret;
			}
		default:
			i++;
		}
	}

	i -= 1;
	if (i > offset || forcetoken)
		buf.push_back(StringRef((uint8_t*)(line.data() + offset), i - offset));

	ret.push_back(std::move(buf));

	if (quoted)
		partial = true;

	return ret;
}

static void addKeyRange(std::string optionValue, Standalone<VectorRef<KeyRangeRef>>& keyRanges)
{
	bool	err = false, partial = false;
	int	tokenArray = 0, tokenIndex = 0;

	auto parsed = parseLine(optionValue, err, partial);

	for (auto tokens : parsed)
	{
		tokenArray++;
		tokenIndex = 0;

		/*
		for (auto token : tokens)
		{
			tokenIndex++;

			printf("%4d token #%2d: %s\n", tokenArray, tokenIndex, printable(token).c_str());
		}
		*/

		// Process the keys
		// <begin> [end]
		switch (tokens.size())
		{
			// empty
		case 0:
			break;

			// single key range
		case 1:
				keyRanges.push_back_deep(keyRanges.arena(), KeyRangeRef(tokens.at(0), strinc(tokens.at(0))));
			break;

			// full key range
		case 2:
			try {
				keyRanges.push_back_deep(keyRanges.arena(), KeyRangeRef(tokens.at(0), tokens.at(1)));
			}
			catch (Error& e) {
				fprintf(stderr, "ERROR: Invalid key range `%s %s' reported error %s\n",
					tokens.at(0).toString().c_str(), tokens.at(1).toString().c_str(), e.what());
				throw invalid_option_value();
			}
			break;

			// Too many keys
		default:
			fprintf(stderr, "ERROR: Invalid key range identified with %ld keys", tokens.size());
			throw invalid_option_value();
			break;
		}
	}

	return;
}

Version parseVersion(const char *str) {
	StringRef s((const uint8_t *)str, strlen(str));

	if(s.endsWith(LiteralStringRef("days")) || s.endsWith(LiteralStringRef("d"))) {
		float days;
		if(sscanf(str, "%f", &days) != 1) {
			fprintf(stderr, "Could not parse version: %s\n", str);
			flushAndExit(FDB_EXIT_ERROR);
		}
		return (double)CLIENT_KNOBS->CORE_VERSIONSPERSECOND * 24 * 3600 * -days;
	}

	Version ver;
	if(sscanf(str, "%" SCNd64, &ver) != 1) {
		fprintf(stderr, "Could not parse version: %s\n", str);
		flushAndExit(FDB_EXIT_ERROR);
	}
	return ver;
}

#ifdef ALLOC_INSTRUMENTATION
extern uint8_t *g_extra_memory;
#endif

int main(int argc, char* argv[]) {
	platformInit();

	int status = FDB_EXIT_SUCCESS;

	std::string commandLine;
	for(int a=0; a<argc; a++) {
		if (a) commandLine += ' ';
		commandLine += argv[a];
	}

	try {
#ifdef ALLOC_INSTRUMENTATION
		g_extra_memory = new uint8_t[1000000];
#endif
		registerCrashHandler();

		// Set default of line buffering standard out and error
		setvbuf(stdout, NULL, _IONBF, 0);
		setvbuf(stderr, NULL, _IONBF, 0);

		ProgramExe programExe = getProgramType(argv[0]);
		BackupType backupType = BackupType::UNDEFINED;
		RestoreType restoreType = RestoreType::UNKNOWN;
		DBType dbType = DBType::UNDEFINED;

		std::unique_ptr<CSimpleOpt> args;

		switch (programExe)
		{
<<<<<<< HEAD
		case EXE_AGENT:
			args = std::make_unique<CSimpleOpt>(argc, argv, g_rgAgentOptions, SO_O_EXACT);
			break;
		case EXE_DR_AGENT:
			args = std::make_unique<CSimpleOpt>(argc, argv, g_rgDBAgentOptions, SO_O_EXACT);
=======
		case ProgramExe::AGENT:
			args = new CSimpleOpt(argc, argv, g_rgAgentOptions, SO_O_EXACT);
			break;
		case ProgramExe::DR_AGENT:
			args = new CSimpleOpt(argc, argv, g_rgDBAgentOptions, SO_O_EXACT);
>>>>>>> 2a24857c
			break;
		case ProgramExe::BACKUP:
			// Display backup help, if no arguments
			if (argc < 2) {
				printBackupUsage(false);
				return FDB_EXIT_ERROR;
			}
			else {
				// Get the backup type
				backupType = getBackupType(argv[1]);

				// Create the appropriate simple opt
				switch (backupType)
				{
<<<<<<< HEAD
				case BACKUP_START:
					args = std::make_unique<CSimpleOpt>(argc - 1, &argv[1], g_rgBackupStartOptions, SO_O_EXACT);
					break;
				case BACKUP_STATUS:
					args = std::make_unique<CSimpleOpt>(argc - 1, &argv[1], g_rgBackupStatusOptions, SO_O_EXACT);
					break;
				case BACKUP_ABORT:
					args = std::make_unique<CSimpleOpt>(argc - 1, &argv[1], g_rgBackupAbortOptions, SO_O_EXACT);
					break;
				case BACKUP_CLEANUP:
					args = std::make_unique<CSimpleOpt>(argc - 1, &argv[1], g_rgBackupCleanupOptions, SO_O_EXACT);
					break;
				case BACKUP_WAIT:
					args = std::make_unique<CSimpleOpt>(argc - 1, &argv[1], g_rgBackupWaitOptions, SO_O_EXACT);
					break;
				case BACKUP_DISCONTINUE:
					args = std::make_unique<CSimpleOpt>(argc - 1, &argv[1], g_rgBackupDiscontinueOptions, SO_O_EXACT);
					break;
				case BACKUP_PAUSE:
					args = std::make_unique<CSimpleOpt>(argc - 1, &argv[1], g_rgBackupPauseOptions, SO_O_EXACT);
					break;
				case BACKUP_RESUME:
					args = std::make_unique<CSimpleOpt>(argc - 1, &argv[1], g_rgBackupPauseOptions, SO_O_EXACT);
					break;
				case BACKUP_EXPIRE:
					args = std::make_unique<CSimpleOpt>(argc - 1, &argv[1], g_rgBackupExpireOptions, SO_O_EXACT);
					break;
				case BACKUP_DELETE:
					args = std::make_unique<CSimpleOpt>(argc - 1, &argv[1], g_rgBackupDeleteOptions, SO_O_EXACT);
					break;
				case BACKUP_DESCRIBE:
					args = std::make_unique<CSimpleOpt>(argc - 1, &argv[1], g_rgBackupDescribeOptions, SO_O_EXACT);
					break;
				case BACKUP_DUMP:
					args = std::make_unique<CSimpleOpt>(argc - 1, &argv[1], g_rgBackupDumpOptions, SO_O_EXACT);
					break;
				case BACKUP_LIST:
					args = std::make_unique<CSimpleOpt>(argc - 1, &argv[1], g_rgBackupListOptions, SO_O_EXACT);
					break;
				case BACKUP_QUERY:
					args = std::make_unique<CSimpleOpt>(argc - 1, &argv[1], g_rgBackupQueryOptions, SO_O_EXACT);
					break;
				case BACKUP_MODIFY:
					args = std::make_unique<CSimpleOpt>(argc - 1, &argv[1], g_rgBackupModifyOptions, SO_O_EXACT);
=======
				case BackupType::START:
					args = new CSimpleOpt(argc-1, &argv[1], g_rgBackupStartOptions, SO_O_EXACT);
					break;
				case BackupType::STATUS:
					args = new CSimpleOpt(argc - 1, &argv[1], g_rgBackupStatusOptions, SO_O_EXACT);
					break;
				case BackupType::ABORT:
					args = new CSimpleOpt(argc - 1, &argv[1], g_rgBackupAbortOptions, SO_O_EXACT);
					break;
				case BackupType::CLEANUP:
					args = new CSimpleOpt(argc - 1, &argv[1], g_rgBackupCleanupOptions, SO_O_EXACT);
					break;
				case BackupType::WAIT:
					args = new CSimpleOpt(argc - 1, &argv[1], g_rgBackupWaitOptions, SO_O_EXACT);
					break;
				case BackupType::DISCONTINUE:
					args = new CSimpleOpt(argc - 1, &argv[1], g_rgBackupDiscontinueOptions, SO_O_EXACT);
					break;
				case BackupType::PAUSE:
					args = new CSimpleOpt(argc - 1, &argv[1], g_rgBackupPauseOptions, SO_O_EXACT);
					break;
				case BackupType::RESUME:
					args = new CSimpleOpt(argc - 1, &argv[1], g_rgBackupPauseOptions, SO_O_EXACT);
					break;
				case BackupType::EXPIRE:
					args = new CSimpleOpt(argc - 1, &argv[1], g_rgBackupExpireOptions, SO_O_EXACT);
					break;
				case BackupType::DELETE:
					args = new CSimpleOpt(argc - 1, &argv[1], g_rgBackupDeleteOptions, SO_O_EXACT);
					break;
				case BackupType::DESCRIBE:
					args = new CSimpleOpt(argc - 1, &argv[1], g_rgBackupDescribeOptions, SO_O_EXACT);
					break;
				case BackupType::DUMP:
					args = new CSimpleOpt(argc - 1, &argv[1], g_rgBackupDumpOptions, SO_O_EXACT);
					break;
				case BackupType::LIST:
					args = new CSimpleOpt(argc - 1, &argv[1], g_rgBackupListOptions, SO_O_EXACT);
					break;
				case BackupType::QUERY:
					args = new CSimpleOpt(argc - 1, &argv[1], g_rgBackupQueryOptions, SO_O_EXACT);
					break;
				case BackupType::MODIFY:
					args = new CSimpleOpt(argc - 1, &argv[1], g_rgBackupModifyOptions, SO_O_EXACT);
>>>>>>> 2a24857c
					break;
				case BackupType::UNDEFINED:
				default:
					// Display help, if requested
					if ((strcmp(argv[1], "-h") == 0)		||
						(strcmp(argv[1], "--help") == 0)	)
					{
						printBackupUsage(false);
						return FDB_EXIT_ERROR;
					}
					else {
						fprintf(stderr, "ERROR: Unsupported backup action %s\n", argv[1]);
						printHelpTeaser(argv[0]);
						return FDB_EXIT_ERROR;
					}
					break;
				}
			}
			break;
		case ProgramExe::DB_BACKUP:
			// Display backup help, if no arguments
			if (argc < 2) {
				printDBBackupUsage(false);
				return FDB_EXIT_ERROR;
			}
			else {
				// Get the backup type
				dbType = getDBType(argv[1]);

				// Create the appropriate simple opt
				switch (dbType)
				{
<<<<<<< HEAD
				case DB_START:
					args = std::make_unique<CSimpleOpt>(argc - 1, &argv[1], g_rgDBStartOptions, SO_O_EXACT);
					break;
				case DB_STATUS:
					args = std::make_unique<CSimpleOpt>(argc - 1, &argv[1], g_rgDBStatusOptions, SO_O_EXACT);
					break;
				case DB_SWITCH:
					args = std::make_unique<CSimpleOpt>(argc - 1, &argv[1], g_rgDBSwitchOptions, SO_O_EXACT);
					break;
				case DB_ABORT:
					args = std::make_unique<CSimpleOpt>(argc - 1, &argv[1], g_rgDBAbortOptions, SO_O_EXACT);
					break;
				case DB_PAUSE:
					args = std::make_unique<CSimpleOpt>(argc - 1, &argv[1], g_rgDBPauseOptions, SO_O_EXACT);
					break;
				case DB_RESUME:
					args = std::make_unique<CSimpleOpt>(argc - 1, &argv[1], g_rgDBPauseOptions, SO_O_EXACT);
=======
				case DBType::START:
					args = new CSimpleOpt(argc-1, &argv[1], g_rgDBStartOptions, SO_O_EXACT);
					break;
				case DBType::STATUS:
					args = new CSimpleOpt(argc - 1, &argv[1], g_rgDBStatusOptions, SO_O_EXACT);
					break;
				case DBType::SWITCH:
					args = new CSimpleOpt(argc - 1, &argv[1], g_rgDBSwitchOptions, SO_O_EXACT);
					break;
				case DBType::ABORT:
					args = new CSimpleOpt(argc - 1, &argv[1], g_rgDBAbortOptions, SO_O_EXACT);
					break;
				case DBType::PAUSE:
					args = new CSimpleOpt(argc - 1, &argv[1], g_rgDBPauseOptions, SO_O_EXACT);
					break;
				case DBType::RESUME:
					args = new CSimpleOpt(argc - 1, &argv[1], g_rgDBPauseOptions, SO_O_EXACT);
>>>>>>> 2a24857c
					break;
				case DBType::UNDEFINED:
				default:
					// Display help, if requested
					if ((strcmp(argv[1], "-h") == 0)		||
						(strcmp(argv[1], "--help") == 0)	)
					{
						printDBBackupUsage(false);
						return FDB_EXIT_ERROR;
					}
					else {
						fprintf(stderr, "ERROR: Unsupported dr action %s %d\n", argv[1], dbType);
						printHelpTeaser(argv[0]);
						return FDB_EXIT_ERROR;
					}
					break;
				}
			}
			break;
		case ProgramExe::RESTORE:
			if (argc < 2) {
				printRestoreUsage(false);
				return FDB_EXIT_ERROR;
			}
			// Get the restore operation type
			restoreType = getRestoreType(argv[1]);
			if (restoreType == RestoreType::UNKNOWN) {
				// Display help, if requested
				if ((strcmp(argv[1], "-h") == 0)		||
					(strcmp(argv[1], "--help") == 0)	)
				{
					printRestoreUsage(false);
					return FDB_EXIT_ERROR;
				}
				else {
					fprintf(stderr, "ERROR: Unsupported restore command: '%s'\n", argv[1]);
					printHelpTeaser(argv[0]);
					return FDB_EXIT_ERROR;
				}
			}
			args = std::make_unique<CSimpleOpt>(argc - 1, argv + 1, g_rgRestoreOptions, SO_O_EXACT);
			break;
		case ProgramExe::FASTRESTORE_TOOL:
			if (argc < 2) {
				printFastRestoreUsage(false);
				return FDB_EXIT_ERROR;
			}
			// Get the restore operation type
			restoreType = getRestoreType(argv[1]);
			if (restoreType == RestoreType::UNKNOWN) {
				// Display help, if requested
				if ((strcmp(argv[1], "-h") == 0) || (strcmp(argv[1], "--help") == 0)) {
					printFastRestoreUsage(false);
					return FDB_EXIT_ERROR;
				} else {
					fprintf(stderr, "ERROR: Unsupported restore command: '%s'\n", argv[1]);
					printHelpTeaser(argv[0]);
					return FDB_EXIT_ERROR;
				}
			}
			args = std::make_unique<CSimpleOpt>(argc - 1, argv + 1, g_rgRestoreOptions, SO_O_EXACT);
			break;
		case ProgramExe::UNDEFINED:
		default:
			fprintf(stderr, "FoundationDB " FDB_VT_PACKAGE_NAME " (v" FDB_VT_VERSION ")\n");
			fprintf(stderr, "ERROR: Unable to determine program type based on executable `%s'\n", argv[0]);
			return FDB_EXIT_ERROR;
			break;
		}

		std::string destinationContainer;
		bool describeDeep = false;
		bool describeTimestamps = false;
		int snapshotIntervalSeconds = CLIENT_KNOBS->BACKUP_DEFAULT_SNAPSHOT_INTERVAL_SEC;
		std::string clusterFile;
		std::string sourceClusterFile;
		std::string baseUrl;
		std::string expireDatetime;
		Version expireVersion = invalidVersion;
		std::string expireRestorableAfterDatetime;
		Version expireRestorableAfterVersion = std::numeric_limits<Version>::max();
		std::vector<std::pair<std::string, std::string>> knobs;
		std::string tagName = BackupAgentBase::getDefaultTag().toString();
		bool tagProvided = false;
		std::string restoreContainer;
		std::string addPrefix;
		std::string removePrefix;
		Standalone<VectorRef<KeyRangeRef>> backupKeys;
		Standalone<VectorRef<KeyRangeRef>> backupKeysFilter;
		int maxErrors = 20;
		Version beginVersion = invalidVersion;
		Version restoreVersion = invalidVersion;
		std::string restoreTimestamp;
		bool waitForDone = false;
		bool stopWhenDone = true;
		bool usePartitionedLog = false; // Set to true to use new backup system
		bool incrementalBackupOnly = false;
		bool forceAction = false;
		bool trace = false;
		bool quietDisplay = false;
		bool dryRun = false;
		std::string traceDir = "";
		std::string traceFormat = "";
		std::string traceLogGroup;
		uint64_t traceRollSize = TRACE_DEFAULT_ROLL_SIZE;
		uint64_t traceMaxLogsSize = TRACE_DEFAULT_MAX_LOGS_SIZE;
		ESOError	lastError;
		bool partial = true;
		bool dstOnly = false;
		LocalityData localities;
		uint64_t memLimit = 8LL << 30;
		Optional<uint64_t> ti;
		std::vector<std::string> blobCredentials;
		std::string tlsCertPath, tlsKeyPath, tlsCAPath, tlsPassword, tlsVerifyPeers;
		Version dumpBegin = 0;
		Version dumpEnd = std::numeric_limits<Version>::max();
		std::string restoreClusterFileDest;
		std::string restoreClusterFileOrig;
		bool jsonOutput = false;
		bool deleteData = false;

		BackupModifyOptions modifyOptions;

		if( argc == 1 ) {
			printUsage(programExe, false);
			return FDB_EXIT_ERROR;
		}

	#ifdef _WIN32
		// Windows needs a gentle nudge to format floats correctly
		//_set_output_format(_TWO_DIGIT_EXPONENT);
	#endif

		while (args->Next()) {
			lastError = args->LastError();

			switch (lastError)
			{
			case SO_SUCCESS:
				break;

			case SO_ARG_INVALID_DATA:
				fprintf(stderr, "ERROR: invalid argument to option `%s'\n", args->OptionText());
				printHelpTeaser(argv[0]);
				return FDB_EXIT_ERROR;
				break;

			case SO_ARG_INVALID:
				fprintf(stderr, "ERROR: argument given for option `%s'\n", args->OptionText());
				printHelpTeaser(argv[0]);
				return FDB_EXIT_ERROR;
				break;

			case SO_ARG_MISSING:
				fprintf(stderr, "ERROR: missing argument for option `%s'\n", args->OptionText());
				printHelpTeaser(argv[0]);
				return FDB_EXIT_ERROR;

			case SO_OPT_INVALID:
				fprintf(stderr, "ERROR: unknown option `%s'\n", args->OptionText());
				printHelpTeaser(argv[0]);
				return FDB_EXIT_ERROR;
				break;

			default:
				fprintf(stderr, "ERROR: argument given for option `%s'\n", args->OptionText());
				printHelpTeaser(argv[0]);
				return FDB_EXIT_ERROR;
				break;
			}

			int optId = args->OptionId();
			switch (optId) {
				case OPT_HELP:
					printUsage(programExe, false);
					return FDB_EXIT_SUCCESS;
					break;
				case OPT_DEVHELP:
					printUsage(programExe, true);
					return FDB_EXIT_SUCCESS;
					break;
				case OPT_VERSION:
					printVersion();
					return FDB_EXIT_SUCCESS;
					break;
				case OPT_NOBUFSTDOUT:
					setvbuf(stdout, NULL, _IONBF, 0);
					setvbuf(stderr, NULL, _IONBF, 0);
					break;
				case OPT_BUFSTDOUTERR:
					setvbuf(stdout, NULL, _IOFBF, BUFSIZ);
					setvbuf(stderr, NULL, _IOFBF, BUFSIZ);
					break;
				case OPT_QUIET:
					quietDisplay = true;
					break;
				case OPT_DRYRUN:
					dryRun = true;
					break;
				case OPT_DELETE_DATA:
					deleteData = true;
					break;
				case OPT_MIN_CLEANUP_SECONDS:
					knobs.push_back( std::make_pair( "min_cleanup_seconds", args->OptionArg() ) );
					break;
				case OPT_FORCE:
					forceAction = true;
					break;
				case OPT_TRACE:
					trace = true;
					break;
				case OPT_TRACE_DIR:
					trace = true;
					traceDir = args->OptionArg();
					break;
				case OPT_TRACE_FORMAT:
					if (!validateTraceFormat(args->OptionArg())) {
						fprintf(stderr, "WARNING: Unrecognized trace format `%s'\n", args->OptionArg());
					}
					traceFormat = args->OptionArg();
					break;
				case OPT_TRACE_LOG_GROUP:
					traceLogGroup = args->OptionArg();
					break;
				case OPT_LOCALITY: {
					std::string syn = args->OptionSyntax();
					if (!StringRef(syn).startsWith(LiteralStringRef("--locality_"))) {
						fprintf(stderr, "ERROR: unable to parse locality key '%s'\n", syn.c_str());
						return FDB_EXIT_ERROR;
					}
					syn = syn.substr(11);
					std::transform(syn.begin(), syn.end(), syn.begin(), ::tolower);
					localities.set(Standalone<StringRef>(syn), Standalone<StringRef>(std::string(args->OptionArg())));
					break;
					}
				case OPT_EXPIRE_BEFORE_DATETIME:
					expireDatetime = args->OptionArg();
					break;
				case OPT_EXPIRE_RESTORABLE_AFTER_DATETIME:
					expireRestorableAfterDatetime = args->OptionArg();
					break;
				case OPT_EXPIRE_BEFORE_VERSION:
				case OPT_EXPIRE_RESTORABLE_AFTER_VERSION:
				case OPT_EXPIRE_MIN_RESTORABLE_DAYS:
				case OPT_EXPIRE_DELETE_BEFORE_DAYS:
				{
					const char* a = args->OptionArg();
					long long ver = 0;
					if (!sscanf(a, "%lld", &ver)) {
						fprintf(stderr, "ERROR: Could not parse expiration version `%s'\n", a);
						printHelpTeaser(argv[0]);
						return FDB_EXIT_ERROR;
					}

					// Interpret the value as days worth of versions relative to now (negative)
					if(optId == OPT_EXPIRE_MIN_RESTORABLE_DAYS || optId == OPT_EXPIRE_DELETE_BEFORE_DAYS) {
						ver = -ver * 24 * 60 * 60 * CLIENT_KNOBS->CORE_VERSIONSPERSECOND;
					}

					if(optId == OPT_EXPIRE_BEFORE_VERSION || optId == OPT_EXPIRE_DELETE_BEFORE_DAYS)
						expireVersion = ver;
					else
						expireRestorableAfterVersion = ver;
					break;
				}
				case OPT_RESTORE_TIMESTAMP:
					restoreTimestamp = args->OptionArg();
					break;
				case OPT_BASEURL:
					baseUrl = args->OptionArg();
					break;
				case OPT_RESTORE_CLUSTERFILE_DEST:
					restoreClusterFileDest = args->OptionArg();
					break;
				case OPT_RESTORE_CLUSTERFILE_ORIG:
					restoreClusterFileOrig = args->OptionArg();
					break;
				case OPT_CLUSTERFILE:
					clusterFile = args->OptionArg();
					break;
				case OPT_DEST_CLUSTER:
					clusterFile = args->OptionArg();
					break;
				case OPT_SOURCE_CLUSTER:
					sourceClusterFile = args->OptionArg();
					break;
				case OPT_CLEANUP:
					partial = false;
					break;
				case OPT_DSTONLY:
					dstOnly = true;
					break;
				case OPT_KNOB: {
					std::string syn = args->OptionSyntax();
					if (!StringRef(syn).startsWith(LiteralStringRef("--knob_"))) {
						fprintf(stderr, "ERROR: unable to parse knob option '%s'\n", syn.c_str());
						return FDB_EXIT_ERROR;
					}
					syn = syn.substr(7);
					knobs.push_back( std::make_pair( syn, args->OptionArg() ) );
					break;
					}
				case OPT_BACKUPKEYS:
					try {
						addKeyRange(args->OptionArg(), backupKeys);
					}
					catch (Error &) {
						printHelpTeaser(argv[0]);
						return FDB_EXIT_ERROR;
					}
					break;
				case OPT_BACKUPKEYS_FILTER:
					try {
						addKeyRange(args->OptionArg(), backupKeysFilter);
					}
					catch (Error &) {
						printHelpTeaser(argv[0]);
						return FDB_EXIT_ERROR;
					}
					break;
				case OPT_DESTCONTAINER:
					destinationContainer = args->OptionArg();
					// If the url starts with '/' then prepend "file://" for backwards compatibility
					if(StringRef(destinationContainer).startsWith(LiteralStringRef("/")))
						destinationContainer = std::string("file://") + destinationContainer;
					modifyOptions.destURL = destinationContainer;
					break;
				case OPT_SNAPSHOTINTERVAL:
				case OPT_MOD_ACTIVE_INTERVAL:
				{
					const char* a = args->OptionArg();
					int seconds;
					if (!sscanf(a, "%d", &seconds)) {
						fprintf(stderr, "ERROR: Could not parse snapshot interval `%s'\n", a);
						printHelpTeaser(argv[0]);
						return FDB_EXIT_ERROR;
					}
					if(optId == OPT_SNAPSHOTINTERVAL) {
						snapshotIntervalSeconds = seconds;
						modifyOptions.snapshotIntervalSeconds = seconds;
					}
					else if(optId == OPT_MOD_ACTIVE_INTERVAL) {
						modifyOptions.activeSnapshotIntervalSeconds = seconds;
					}
					break;
				}
				case OPT_MOD_VERIFY_UID:
					modifyOptions.verifyUID = args->OptionArg();
					break;
				case OPT_WAITFORDONE:
					waitForDone = true;
					break;
				case OPT_NOSTOPWHENDONE:
					stopWhenDone = false;
					break;
				case OPT_USE_PARTITIONED_LOG:
					usePartitionedLog = true;
					break;
				case OPT_INCREMENTALONLY:
					incrementalBackupOnly = true;
					break;
				case OPT_RESTORECONTAINER:
					restoreContainer = args->OptionArg();
					// If the url starts with '/' then prepend "file://" for backwards compatibility
					if(StringRef(restoreContainer).startsWith(LiteralStringRef("/")))
						restoreContainer = std::string("file://") + restoreContainer;
					break;
				case OPT_DESCRIBE_DEEP:
					describeDeep = true;
					break;
				case OPT_DESCRIBE_TIMESTAMPS:
					describeTimestamps = true;
					break;
				case OPT_PREFIX_ADD:
					addPrefix = args->OptionArg();
					break;
				case OPT_PREFIX_REMOVE:
					removePrefix = args->OptionArg();
					break;
				case OPT_ERRORLIMIT: {
					const char* a = args->OptionArg();
					if (!sscanf(a, "%d", &maxErrors)) {
						fprintf(stderr, "ERROR: Could not parse max number of errors `%s'\n", a);
						printHelpTeaser(argv[0]);
						return FDB_EXIT_ERROR;
					}
					break;
				}
				case OPT_RESTORE_BEGIN_VERSION: {
					const char* a = args->OptionArg();
					long long ver = 0;
					if (!sscanf(a, "%lld", &ver)) {
						fprintf(stderr, "ERROR: Could not parse database beginVersion `%s'\n", a);
						printHelpTeaser(argv[0]);
						return FDB_EXIT_ERROR;
					}
					beginVersion = ver;
					break;
				}
				case OPT_RESTORE_VERSION: {
					const char* a = args->OptionArg();
					long long ver = 0;
					if (!sscanf(a, "%lld", &ver)) {
						fprintf(stderr, "ERROR: Could not parse database version `%s'\n", a);
						printHelpTeaser(argv[0]);
						return FDB_EXIT_ERROR;
					}
					restoreVersion = ver;
					break;
				}
	#ifdef _WIN32
				case OPT_PARENTPID: {
					auto pid_str = args->OptionArg();
					int parent_pid = atoi(pid_str);
					auto pHandle = OpenProcess( SYNCHRONIZE, FALSE, parent_pid );
					if( !pHandle ) {
						TraceEvent("ParentProcessOpenError").GetLastError();
						fprintf(stderr, "Could not open parent process at pid %d (error %d)", parent_pid, GetLastError());
						throw platform_error();
					}
					startThread(&parentWatcher, pHandle);
					break;
				}
	#endif
				case OPT_TAGNAME:
					tagName = args->OptionArg();
					tagProvided = true;
					break;
				case OPT_CRASHONERROR:
					g_crashOnError = true;
					break;
				case OPT_MEMLIMIT:
					ti = parse_with_suffix(args->OptionArg(), "MiB");
					if (!ti.present()) {
						fprintf(stderr, "ERROR: Could not parse memory limit from `%s'\n", args->OptionArg());
						printHelpTeaser(argv[0]);
						flushAndExit(FDB_EXIT_ERROR);
					}
					memLimit = ti.get();
					break;
				case OPT_BLOB_CREDENTIALS:
					blobCredentials.push_back(args->OptionArg());
					break;
#ifndef TLS_DISABLED
				case TLSConfig::OPT_TLS_PLUGIN:
					args->OptionArg();
					break;
				case TLSConfig::OPT_TLS_CERTIFICATES:
					tlsCertPath = args->OptionArg();
					break;
				case TLSConfig::OPT_TLS_PASSWORD:
					tlsPassword = args->OptionArg();
					break;
				case TLSConfig::OPT_TLS_CA_FILE:
					tlsCAPath = args->OptionArg();
					break;
				case TLSConfig::OPT_TLS_KEY:
					tlsKeyPath = args->OptionArg();
					break;
				case TLSConfig::OPT_TLS_VERIFY_PEERS:
					tlsVerifyPeers = args->OptionArg();
					break;
#endif
				case OPT_DUMP_BEGIN:
					dumpBegin = parseVersion(args->OptionArg());
					break;
				case OPT_DUMP_END:
					dumpEnd = parseVersion(args->OptionArg());
					break;
				case OPT_JSON:
					jsonOutput = true;
					break;
			}
		}

		// Process the extra arguments
		for (int argLoop = 0; argLoop < args->FileCount(); argLoop++)
		{
			switch (programExe)
			{
			case ProgramExe::AGENT:
				fprintf(stderr, "ERROR: Backup Agent does not support argument value `%s'\n", args->File(argLoop));
				printHelpTeaser(argv[0]);
				return FDB_EXIT_ERROR;
				break;

				// Add the backup key range
			case ProgramExe::BACKUP:
				// Error, if the keys option was not specified
				if (backupKeys.size() == 0) {
					fprintf(stderr, "ERROR: Unknown backup option value `%s'\n", args->File(argLoop));
					printHelpTeaser(argv[0]);
					return FDB_EXIT_ERROR;
				}
				// Otherwise, assume the item is a key range
				else {
					try {
						addKeyRange(args->File(argLoop), backupKeys);
					}
					catch (Error& ) {
						printHelpTeaser(argv[0]);
						return FDB_EXIT_ERROR;
					}
				}
				break;

			case ProgramExe::RESTORE:
				fprintf(stderr, "ERROR: FDB Restore does not support argument value `%s'\n", args->File(argLoop));
				printHelpTeaser(argv[0]);
				return FDB_EXIT_ERROR;
				break;

			case ProgramExe::FASTRESTORE_TOOL:
				fprintf(stderr, "ERROR: FDB Fast Restore Tool does not support argument value `%s'\n",
				        args->File(argLoop));
				printHelpTeaser(argv[0]);
				return FDB_EXIT_ERROR;
				break;

			case ProgramExe::DR_AGENT:
				fprintf(stderr, "ERROR: DR Agent does not support argument value `%s'\n", args->File(argLoop));
				printHelpTeaser(argv[0]);
				return FDB_EXIT_ERROR;
				break;

			case ProgramExe::DB_BACKUP:
				// Error, if the keys option was not specified
				if (backupKeys.size() == 0) {
					fprintf(stderr, "ERROR: Unknown DR option value `%s'\n", args->File(argLoop));
					printHelpTeaser(argv[0]);
					return FDB_EXIT_ERROR;
				}
				// Otherwise, assume the item is a key range
				else {
					try {
						addKeyRange(args->File(argLoop), backupKeys);
					}
					catch (Error& ) {
						printHelpTeaser(argv[0]);
						return FDB_EXIT_ERROR;
					}
				}
				break;

			case ProgramExe::UNDEFINED:
			default:
				return FDB_EXIT_ERROR;
			}
		}

		delete FLOW_KNOBS;
		FlowKnobs* flowKnobs = new FlowKnobs;
		FLOW_KNOBS = flowKnobs;

		delete CLIENT_KNOBS;
		ClientKnobs* clientKnobs = new ClientKnobs;
		CLIENT_KNOBS = clientKnobs;

		for(auto k=knobs.begin(); k!=knobs.end(); ++k) {
			try {
				if (!flowKnobs->setKnob( k->first, k->second ) &&
					!clientKnobs->setKnob( k->first, k->second ))
				{
					fprintf(stderr, "WARNING: Unrecognized knob option '%s'\n", k->first.c_str());
					TraceEvent(SevWarnAlways, "UnrecognizedKnobOption").detail("Knob", printable(k->first));
				}
			} catch (Error& e) {
				if (e.code() == error_code_invalid_option_value) {
					fprintf(stderr, "WARNING: Invalid value '%s' for knob option '%s'\n", k->second.c_str(), k->first.c_str());
					TraceEvent(SevWarnAlways, "InvalidKnobValue").detail("Knob", printable(k->first)).detail("Value", printable(k->second));
				}
				else {
					fprintf(stderr, "ERROR: Failed to set knob option '%s': %s\n", k->first.c_str(), e.what());
					TraceEvent(SevError, "FailedToSetKnob").detail("Knob", printable(k->first)).detail("Value", printable(k->second)).error(e);
					throw;
				}
			}
		}

		// Reinitialize knobs in order to update knobs that are dependent on explicitly set knobs
		flowKnobs->initialize(true);
		clientKnobs->initialize(true);

		if (trace) {
			if(!traceLogGroup.empty())
				setNetworkOption(FDBNetworkOptions::TRACE_LOG_GROUP, StringRef(traceLogGroup));

			if (traceDir.empty())
				setNetworkOption(FDBNetworkOptions::TRACE_ENABLE);
			else
				setNetworkOption(FDBNetworkOptions::TRACE_ENABLE, StringRef(traceDir));
			if (!traceFormat.empty()) {
				setNetworkOption(FDBNetworkOptions::TRACE_FORMAT, StringRef(traceFormat));
			}

			setNetworkOption(FDBNetworkOptions::ENABLE_SLOW_TASK_PROFILING);
		}
		setNetworkOption(FDBNetworkOptions::DISABLE_CLIENT_STATISTICS_LOGGING);

		// deferred TLS options
		if (tlsCertPath.size()) {
			try {
				setNetworkOption(FDBNetworkOptions::TLS_CERT_PATH, tlsCertPath);
			}
			catch (Error& e) {
				fprintf(stderr, "ERROR: cannot set TLS certificate path to `%s' (%s)\n", tlsCertPath.c_str(), e.what());
				return 1;
			}
		}

		if (tlsCAPath.size()) {
			try {
				setNetworkOption(FDBNetworkOptions::TLS_CA_PATH, tlsCAPath);
			}
			catch (Error& e) {
				fprintf(stderr, "ERROR: cannot set TLS CA path to `%s' (%s)\n", tlsCAPath.c_str(), e.what());
				return 1;
			}
		}
		if (tlsKeyPath.size()) {
			try {
				if (tlsPassword.size())
					setNetworkOption(FDBNetworkOptions::TLS_PASSWORD, tlsPassword);

				setNetworkOption(FDBNetworkOptions::TLS_KEY_PATH, tlsKeyPath);
			}
			catch (Error& e) {
				fprintf(stderr, "ERROR: cannot set TLS key path to `%s' (%s)\n", tlsKeyPath.c_str(), e.what());
				return 1;
			}
		}
		if (tlsVerifyPeers.size()) {
			try {
				setNetworkOption(FDBNetworkOptions::TLS_VERIFY_PEERS, tlsVerifyPeers);
			}
			catch (Error& e) {
				fprintf(stderr, "ERROR: cannot set TLS peer verification to `%s' (%s)\n", tlsVerifyPeers.c_str(), e.what());
				return 1;
			}
		}

		Error::init();
		std::set_new_handler( &platform::outOfMemory );
		setMemoryQuota( memLimit );

		Reference<ClusterConnectionFile> ccf;
		Database db;
		Reference<ClusterConnectionFile> sourceCcf;
		Database sourceDb;
		FileBackupAgent ba;
		Key tag;
		Future<Optional<Void>> f;
		Future<Optional<int>> fstatus;
		Reference<IBackupContainer> c;

		try {
			setupNetwork(0, true);
		}
		catch (Error& e) {
			fprintf(stderr, "ERROR: %s\n", e.what());
			return FDB_EXIT_ERROR;
		}

		TraceEvent("ProgramStart")
			.setMaxEventLength(12000)
			.detail("SourceVersion", getSourceVersion())
			.detail("Version", FDB_VT_VERSION )
			.detail("PackageName", FDB_VT_PACKAGE_NAME)
			.detailf("ActualTime", "%lld", DEBUG_DETERMINISM ? 0 : time(NULL))
			.setMaxFieldLength(10000)
			.detail("CommandLine", commandLine)
			.setMaxFieldLength(0)
			.detail("MemoryLimit", memLimit)
			.trackLatest("ProgramStart");

		// Ordinarily, this is done when the network is run. However, network thread should be set before TraceEvents are logged. This thread will eventually run the network, so call it now.
		TraceEvent::setNetworkThread();

		// Add blob credentials files from the environment to the list collected from the command line.
		const char *blobCredsFromENV = getenv("FDB_BLOB_CREDENTIALS");
		if(blobCredsFromENV != nullptr) {
			StringRef t((uint8_t*)blobCredsFromENV, strlen(blobCredsFromENV));
			do {
				StringRef file = t.eat(":");
				if(file.size() != 0)
				blobCredentials.push_back(file.toString());
			} while(t.size() != 0);
		}

		// Update the global blob credential files list
		std::vector<std::string> *pFiles = (std::vector<std::string> *)g_network->global(INetwork::enBlobCredentialFiles);
		if(pFiles != nullptr) {
			for(auto &f : blobCredentials) {
				pFiles->push_back(f);
			}
		}

		// Opens a trace file if trace is set (and if a trace file isn't already open)
		// For most modes, initCluster() will open a trace file, but some fdbbackup operations do not require
		// a cluster so they should use this instead.
		auto initTraceFile = [&]() {
			if(trace)
				openTraceFile(NetworkAddress(), traceRollSize, traceMaxLogsSize, traceDir, "trace", traceLogGroup);
		};

		auto initCluster = [&](bool quiet = false) {
			auto resolvedClusterFile = ClusterConnectionFile::lookupClusterFileName(clusterFile);
			try {
				ccf = makeReference<ClusterConnectionFile>(resolvedClusterFile.first);
			}
			catch (Error& e) {
				if(!quiet)
					fprintf(stderr, "%s\n", ClusterConnectionFile::getErrorString(resolvedClusterFile, e).c_str());
				return false;
			}

			try {
				db = Database::createDatabase(ccf, -1, true, localities);
			}
			catch (Error& e) {
				fprintf(stderr, "ERROR: %s\n", e.what());
				fprintf(stderr, "ERROR: Unable to connect to cluster from `%s'\n", ccf->getFilename().c_str());
				return false;
			}

			return true;
		};

		if(sourceClusterFile.size()) {
			auto resolvedSourceClusterFile = ClusterConnectionFile::lookupClusterFileName(sourceClusterFile);
			try {
				sourceCcf = makeReference<ClusterConnectionFile>(resolvedSourceClusterFile.first);
			}
			catch (Error& e) {
				fprintf(stderr, "%s\n", ClusterConnectionFile::getErrorString(resolvedSourceClusterFile, e).c_str());
				return FDB_EXIT_ERROR;
			}

			try {
				sourceDb = Database::createDatabase(sourceCcf, -1, true, localities);
			}
			catch (Error& e) {
				fprintf(stderr, "ERROR: %s\n", e.what());
				fprintf(stderr, "ERROR: Unable to connect to cluster from `%s'\n", sourceCcf->getFilename().c_str());
				return FDB_EXIT_ERROR;
			}
		}

		switch (programExe)
		{
		case ProgramExe::AGENT:
			if(!initCluster())
				return FDB_EXIT_ERROR;
			f = stopAfter(runAgent(db));
			break;
		case ProgramExe::BACKUP:
			switch (backupType)
			{
			case BackupType::START: {
				if(!initCluster())
					return FDB_EXIT_ERROR;
				// Test out the backup url to make sure it parses.  Doesn't test to make sure it's actually writeable.
				openBackupContainer(argv[0], destinationContainer);
				f = stopAfter(submitBackup(db, destinationContainer, snapshotIntervalSeconds, backupKeys, tagName,
				                           dryRun, waitForDone, stopWhenDone, usePartitionedLog,
				                           incrementalBackupOnly));
				break;
			}

			case BackupType::MODIFY: {
				if(!initCluster())
					return FDB_EXIT_ERROR;

				f = stopAfter( modifyBackup(db, tagName, modifyOptions) );
				break;
			}

			case BackupType::STATUS:
				if(!initCluster())
					return FDB_EXIT_ERROR;
				f = stopAfter( statusBackup(db, tagName, true, jsonOutput) );
				break;

			case BackupType::ABORT:
				if(!initCluster())
					return FDB_EXIT_ERROR;
				f = stopAfter( abortBackup(db, tagName) );
				break;

			case BackupType::CLEANUP:
				if(!initCluster())
					return FDB_EXIT_ERROR;
				f = stopAfter( cleanupMutations(db, deleteData) );
				break;

			case BackupType::WAIT:
				if(!initCluster())
					return FDB_EXIT_ERROR;
				f = stopAfter( waitBackup(db, tagName, stopWhenDone) );
				break;

			case BackupType::DISCONTINUE:
				if(!initCluster())
					return FDB_EXIT_ERROR;
				f = stopAfter( discontinueBackup(db, tagName, waitForDone) );
				break;

			case BackupType::PAUSE:
				if(!initCluster())
					return FDB_EXIT_ERROR;
				f = stopAfter( changeBackupResumed(db, true) );
				break;

			case BackupType::RESUME:
				if(!initCluster())
					return FDB_EXIT_ERROR;
				f = stopAfter( changeBackupResumed(db, false) );
				break;

			case BackupType::EXPIRE:
				initTraceFile();
				// Must have a usable cluster if either expire DateTime options were used
				if(!expireDatetime.empty() || !expireRestorableAfterDatetime.empty()) {
					if(!initCluster())
						return FDB_EXIT_ERROR;
				}
				f = stopAfter( expireBackupData(argv[0], destinationContainer, expireVersion, expireDatetime, db, forceAction, expireRestorableAfterVersion, expireRestorableAfterDatetime) );
				break;

			case BackupType::DELETE:
				initTraceFile();
				f = stopAfter( deleteBackupContainer(argv[0], destinationContainer) );
				break;

			case BackupType::DESCRIBE:
				initTraceFile();
				// If timestamp lookups are desired, require a cluster file
				if(describeTimestamps && !initCluster())
					return FDB_EXIT_ERROR;

				// Only pass database optionDatabase Describe will lookup version timestamps if a cluster file was given, but quietly skip them if not.
				f = stopAfter( describeBackup(argv[0], destinationContainer, describeDeep, describeTimestamps ? Optional<Database>(db) : Optional<Database>(), jsonOutput) );
				break;

			case BackupType::LIST:
				initTraceFile();
				f = stopAfter( listBackup(baseUrl) );
				break;

			case BackupType::QUERY:
				initTraceFile();
				f = stopAfter(queryBackup(argv[0], destinationContainer, backupKeysFilter, restoreVersion,
				                          restoreClusterFileOrig, restoreTimestamp, !quietDisplay));
				break;

			case BackupType::DUMP:
				initTraceFile();
				f = stopAfter( dumpBackupData(argv[0], destinationContainer, dumpBegin, dumpEnd) );
				break;

			case BackupType::UNDEFINED:
			default:
				fprintf(stderr, "ERROR: Unsupported backup action %s\n", argv[1]);
				printHelpTeaser(argv[0]);
				return FDB_EXIT_ERROR;
				break;
			}

			break;
		case ProgramExe::RESTORE:
			if(dryRun) {
				if (restoreType != RestoreType::START) {
					fprintf(stderr, "Restore dry run only works for 'start' command\n");
					return FDB_EXIT_ERROR;
				}

				// Must explicitly call trace file options handling if not calling Database::createDatabase()
				initTraceFile();
			}
			else {
				if(restoreClusterFileDest.empty()) {
					fprintf(stderr, "Restore destination cluster file must be specified explicitly.\n");
					return FDB_EXIT_ERROR;
				}

				if(!fileExists(restoreClusterFileDest)) {
					fprintf(stderr, "Restore destination cluster file '%s' does not exist.\n", restoreClusterFileDest.c_str());
					return FDB_EXIT_ERROR;
				}

				try {
					db = Database::createDatabase(restoreClusterFileDest, Database::API_VERSION_LATEST);
				} catch(Error &e) {
					fprintf(stderr, "Restore destination cluster file '%s' invalid: %s\n", restoreClusterFileDest.c_str(), e.what());
					return FDB_EXIT_ERROR;
				}
			}

			switch(restoreType) {
			case RestoreType::START:
				f = stopAfter(runRestore(db, restoreClusterFileOrig, tagName, restoreContainer, backupKeys,
				                         beginVersion, restoreVersion, restoreTimestamp, !dryRun, !quietDisplay,
				                         waitForDone, addPrefix, removePrefix, incrementalBackupOnly));
				break;
			case RestoreType::WAIT:
				f = stopAfter(success(ba.waitRestore(db, KeyRef(tagName), true)));
				break;
			case RestoreType::ABORT:
				f =
				    stopAfter(
				        map(ba.abortRestore(db, KeyRef(tagName)), [tagName](FileBackupAgent::ERestoreState s) -> Void {
					        printf("RESTORE_ABORT Tag: %s  State: %s\n", tagName.c_str(),
					               FileBackupAgent::restoreStateText(s).toString().c_str());
					        return Void();
				        }));
				break;
			case RestoreType::STATUS:
				// If no tag is specifically provided then print all tag status, don't just use "default"
				if (tagProvided) tag = tagName;
				f = stopAfter(map(ba.restoreStatus(db, KeyRef(tag)), [](std::string s) -> Void {
					printf("%s\n", s.c_str());
					return Void();
				}));
				break;
			default:
				throw restore_error();
			}
			break;
		case ProgramExe::FASTRESTORE_TOOL:
			// Support --dest_cluster_file option as fdbrestore does
			if (dryRun) {
				if (restoreType != RestoreType::START) {
					fprintf(stderr, "Restore dry run only works for 'start' command\n");
					return FDB_EXIT_ERROR;
				}

				// Must explicitly call trace file options handling if not calling Database::createDatabase()
				initTraceFile();
			} else {
				if (restoreClusterFileDest.empty()) {
					fprintf(stderr, "Restore destination cluster file must be specified explicitly.\n");
					return FDB_EXIT_ERROR;
				}

				if (!fileExists(restoreClusterFileDest)) {
					fprintf(stderr, "Restore destination cluster file '%s' does not exist.\n",
					        restoreClusterFileDest.c_str());
					return FDB_EXIT_ERROR;
				}

				try {
					db = Database::createDatabase(restoreClusterFileDest, Database::API_VERSION_LATEST);
				} catch (Error& e) {
					fprintf(stderr, "Restore destination cluster file '%s' invalid: %s\n",
					        restoreClusterFileDest.c_str(), e.what());
					return FDB_EXIT_ERROR;
				}
			}
			// TODO: We have not implemented the code commented out in this case
			switch (restoreType) {
			case RestoreType::START:
				f = stopAfter(runFastRestoreTool(db, tagName, restoreContainer, backupKeys, restoreVersion, !dryRun,
				                                 !quietDisplay, waitForDone));
				break;
			case RestoreType::WAIT:
				printf("[TODO][ERROR] FastRestore does not support RESTORE_WAIT yet!\n");
				throw restore_error();
				//					f = stopAfter( success(ba.waitRestore(db, KeyRef(tagName), true)) );
				break;
			case RestoreType::ABORT:
				printf("[TODO][ERROR] FastRestore does not support RESTORE_ABORT yet!\n");
				throw restore_error();
				//					f = stopAfter( map(ba.abortRestore(db, KeyRef(tagName)),
				//[tagName](FileBackupAgent::ERestoreState s) -> Void { 						printf("Tag: %s  State: %s\n",
				//tagName.c_str(),
				// FileBackupAgent::restoreStateText(s).toString().c_str()); 						return Void();
				//					}) );
				break;
			case RestoreType::STATUS:
				printf("[TODO][ERROR] FastRestore does not support RESTORE_STATUS yet!\n");
				throw restore_error();
				// If no tag is specifically provided then print all tag status, don't just use "default"
				if (tagProvided) tag = tagName;
				//					f = stopAfter( map(ba.restoreStatus(db, KeyRef(tag)), [](std::string s) -> Void {
				//						printf("%s\n", s.c_str());
				//						return Void();
				//					}) );
				break;
			default:
				throw restore_error();
			}
			break;
		case ProgramExe::DR_AGENT:
			if(!initCluster())
				return FDB_EXIT_ERROR;
			f = stopAfter( runDBAgent(sourceDb, db) );
			break;
		case ProgramExe::DB_BACKUP:
			if(!initCluster())
				return FDB_EXIT_ERROR;
			switch (dbType)
			{
			case DBType::START:
				f = stopAfter( submitDBBackup(sourceDb, db, backupKeys, tagName) );
				break;
			case DBType::STATUS:
				f = stopAfter( statusDBBackup(sourceDb, db, tagName, maxErrors) );
				break;
			case DBType::SWITCH:
				f = stopAfter( switchDBBackup(sourceDb, db, backupKeys, tagName, forceAction) );
				break;
			case DBType::ABORT:
				f = stopAfter( abortDBBackup(sourceDb, db, tagName, partial, dstOnly) );
				break;
			case DBType::PAUSE:
				f = stopAfter( changeDBBackupResumed(sourceDb, db, true) );
				break;
			case DBType::RESUME:
				f = stopAfter( changeDBBackupResumed(sourceDb, db, false) );
				break;
			case DBType::UNDEFINED:
			default:
				fprintf(stderr, "ERROR: Unsupported DR action %s\n", argv[1]);
				printHelpTeaser(argv[0]);
				return FDB_EXIT_ERROR;
				break;
			}
			break;
		case ProgramExe::UNDEFINED:
		default:
			return FDB_EXIT_ERROR;
		}

		runNetwork();

		if(f.isValid() && f.isReady() && !f.isError() && !f.get().present()) {
			status = FDB_EXIT_ERROR;
		}

		if(fstatus.isValid() && fstatus.isReady() && !fstatus.isError() && fstatus.get().present()) {
			status = fstatus.get().get();
		}

		#ifdef ALLOC_INSTRUMENTATION
		{
			cout << "Page Counts: "
				<< FastAllocator<16>::pageCount << " "
				<< FastAllocator<32>::pageCount << " "
				<< FastAllocator<64>::pageCount << " "
				<< FastAllocator<128>::pageCount << " "
				<< FastAllocator<256>::pageCount << " "
				<< FastAllocator<512>::pageCount << " "
				<< FastAllocator<1024>::pageCount << " "
				<< FastAllocator<2048>::pageCount << " "
				<< FastAllocator<4096>::pageCount << " "
				<< FastAllocator<8192>::pageCount << " "
				<< FastAllocator<16384>::pageCount << endl;

			vector< std::pair<std::string, const char*> > typeNames;
			for( auto i = allocInstr.begin(); i != allocInstr.end(); ++i ) {
				std::string s;

#ifdef __linux__
				char *demangled = abi::__cxa_demangle(i->first, NULL, NULL, NULL);
				if (demangled) {
					s = demangled;
					if (StringRef(s).startsWith(LiteralStringRef("(anonymous namespace)::")))
						s = s.substr(LiteralStringRef("(anonymous namespace)::").size());
					free(demangled);
				} else
					s = i->first;
#else
				s = i->first;
				if (StringRef(s).startsWith(LiteralStringRef("class `anonymous namespace'::")))
					s = s.substr(LiteralStringRef("class `anonymous namespace'::").size());
				else if (StringRef(s).startsWith(LiteralStringRef("class ")))
					s = s.substr(LiteralStringRef("class ").size());
				else if (StringRef(s).startsWith(LiteralStringRef("struct ")))
					s = s.substr(LiteralStringRef("struct ").size());
#endif

				typeNames.push_back( std::make_pair(s, i->first) );
			}
			std::sort(typeNames.begin(), typeNames.end());
			for(int i=0; i<typeNames.size(); i++) {
				const char* n = typeNames[i].second;
				auto& f = allocInstr[n];
				printf("%+d\t%+d\t%d\t%d\t%s\n", f.allocCount, -f.deallocCount, f.allocCount-f.deallocCount, f.maxAllocated, typeNames[i].first.c_str());
			}

			// We're about to exit and clean up data structures, this will wreak havoc on allocation recording
			memSample_entered = true;
		}
		#endif
	} catch (Error& e) {
		TraceEvent(SevError, "MainError").error(e);
		status = FDB_EXIT_MAIN_ERROR;
	} catch (boost::system::system_error& e) {
		if (g_network) {
			TraceEvent(SevError, "MainError").error(unknown_error()).detail("RootException", e.what());
		} else {
			fprintf(stderr, "ERROR: %s (%d)\n", e.what(), e.code().value());
		}
		status = FDB_EXIT_MAIN_EXCEPTION;
	} catch (std::exception& e) {
		TraceEvent(SevError, "MainError").error(unknown_error()).detail("RootException", e.what());
		status = FDB_EXIT_MAIN_EXCEPTION;
	}

	flushAndExit(status);
}<|MERGE_RESOLUTION|>--- conflicted
+++ resolved
@@ -2946,19 +2946,11 @@
 
 		switch (programExe)
 		{
-<<<<<<< HEAD
-		case EXE_AGENT:
+		case ProgramExe::AGENT:
 			args = std::make_unique<CSimpleOpt>(argc, argv, g_rgAgentOptions, SO_O_EXACT);
 			break;
-		case EXE_DR_AGENT:
+		case ProgramExe::DR_AGENT:
 			args = std::make_unique<CSimpleOpt>(argc, argv, g_rgDBAgentOptions, SO_O_EXACT);
-=======
-		case ProgramExe::AGENT:
-			args = new CSimpleOpt(argc, argv, g_rgAgentOptions, SO_O_EXACT);
-			break;
-		case ProgramExe::DR_AGENT:
-			args = new CSimpleOpt(argc, argv, g_rgDBAgentOptions, SO_O_EXACT);
->>>>>>> 2a24857c
 			break;
 		case ProgramExe::BACKUP:
 			// Display backup help, if no arguments
@@ -2973,97 +2965,50 @@
 				// Create the appropriate simple opt
 				switch (backupType)
 				{
-<<<<<<< HEAD
-				case BACKUP_START:
-					args = std::make_unique<CSimpleOpt>(argc - 1, &argv[1], g_rgBackupStartOptions, SO_O_EXACT);
-					break;
-				case BACKUP_STATUS:
+				case BackupType::START:
+					args = std::make_unique<CSimpleOpt>(argc-1, &argv[1], g_rgBackupStartOptions, SO_O_EXACT);
+					break;
+				case BackupType::STATUS:
 					args = std::make_unique<CSimpleOpt>(argc - 1, &argv[1], g_rgBackupStatusOptions, SO_O_EXACT);
 					break;
-				case BACKUP_ABORT:
+				case BackupType::ABORT:
 					args = std::make_unique<CSimpleOpt>(argc - 1, &argv[1], g_rgBackupAbortOptions, SO_O_EXACT);
 					break;
-				case BACKUP_CLEANUP:
+				case BackupType::CLEANUP:
 					args = std::make_unique<CSimpleOpt>(argc - 1, &argv[1], g_rgBackupCleanupOptions, SO_O_EXACT);
 					break;
-				case BACKUP_WAIT:
+				case BackupType::WAIT:
 					args = std::make_unique<CSimpleOpt>(argc - 1, &argv[1], g_rgBackupWaitOptions, SO_O_EXACT);
 					break;
-				case BACKUP_DISCONTINUE:
+				case BackupType::DISCONTINUE:
 					args = std::make_unique<CSimpleOpt>(argc - 1, &argv[1], g_rgBackupDiscontinueOptions, SO_O_EXACT);
 					break;
-				case BACKUP_PAUSE:
+				case BackupType::PAUSE:
 					args = std::make_unique<CSimpleOpt>(argc - 1, &argv[1], g_rgBackupPauseOptions, SO_O_EXACT);
 					break;
-				case BACKUP_RESUME:
+				case BackupType::RESUME:
 					args = std::make_unique<CSimpleOpt>(argc - 1, &argv[1], g_rgBackupPauseOptions, SO_O_EXACT);
 					break;
-				case BACKUP_EXPIRE:
+				case BackupType::EXPIRE:
 					args = std::make_unique<CSimpleOpt>(argc - 1, &argv[1], g_rgBackupExpireOptions, SO_O_EXACT);
 					break;
-				case BACKUP_DELETE:
+				case BackupType::DELETE:
 					args = std::make_unique<CSimpleOpt>(argc - 1, &argv[1], g_rgBackupDeleteOptions, SO_O_EXACT);
 					break;
-				case BACKUP_DESCRIBE:
+				case BackupType::DESCRIBE:
 					args = std::make_unique<CSimpleOpt>(argc - 1, &argv[1], g_rgBackupDescribeOptions, SO_O_EXACT);
 					break;
-				case BACKUP_DUMP:
+				case BackupType::DUMP:
 					args = std::make_unique<CSimpleOpt>(argc - 1, &argv[1], g_rgBackupDumpOptions, SO_O_EXACT);
 					break;
-				case BACKUP_LIST:
+				case BackupType::LIST:
 					args = std::make_unique<CSimpleOpt>(argc - 1, &argv[1], g_rgBackupListOptions, SO_O_EXACT);
 					break;
-				case BACKUP_QUERY:
+				case BackupType::QUERY:
 					args = std::make_unique<CSimpleOpt>(argc - 1, &argv[1], g_rgBackupQueryOptions, SO_O_EXACT);
 					break;
-				case BACKUP_MODIFY:
+				case BackupType::MODIFY:
 					args = std::make_unique<CSimpleOpt>(argc - 1, &argv[1], g_rgBackupModifyOptions, SO_O_EXACT);
-=======
-				case BackupType::START:
-					args = new CSimpleOpt(argc-1, &argv[1], g_rgBackupStartOptions, SO_O_EXACT);
-					break;
-				case BackupType::STATUS:
-					args = new CSimpleOpt(argc - 1, &argv[1], g_rgBackupStatusOptions, SO_O_EXACT);
-					break;
-				case BackupType::ABORT:
-					args = new CSimpleOpt(argc - 1, &argv[1], g_rgBackupAbortOptions, SO_O_EXACT);
-					break;
-				case BackupType::CLEANUP:
-					args = new CSimpleOpt(argc - 1, &argv[1], g_rgBackupCleanupOptions, SO_O_EXACT);
-					break;
-				case BackupType::WAIT:
-					args = new CSimpleOpt(argc - 1, &argv[1], g_rgBackupWaitOptions, SO_O_EXACT);
-					break;
-				case BackupType::DISCONTINUE:
-					args = new CSimpleOpt(argc - 1, &argv[1], g_rgBackupDiscontinueOptions, SO_O_EXACT);
-					break;
-				case BackupType::PAUSE:
-					args = new CSimpleOpt(argc - 1, &argv[1], g_rgBackupPauseOptions, SO_O_EXACT);
-					break;
-				case BackupType::RESUME:
-					args = new CSimpleOpt(argc - 1, &argv[1], g_rgBackupPauseOptions, SO_O_EXACT);
-					break;
-				case BackupType::EXPIRE:
-					args = new CSimpleOpt(argc - 1, &argv[1], g_rgBackupExpireOptions, SO_O_EXACT);
-					break;
-				case BackupType::DELETE:
-					args = new CSimpleOpt(argc - 1, &argv[1], g_rgBackupDeleteOptions, SO_O_EXACT);
-					break;
-				case BackupType::DESCRIBE:
-					args = new CSimpleOpt(argc - 1, &argv[1], g_rgBackupDescribeOptions, SO_O_EXACT);
-					break;
-				case BackupType::DUMP:
-					args = new CSimpleOpt(argc - 1, &argv[1], g_rgBackupDumpOptions, SO_O_EXACT);
-					break;
-				case BackupType::LIST:
-					args = new CSimpleOpt(argc - 1, &argv[1], g_rgBackupListOptions, SO_O_EXACT);
-					break;
-				case BackupType::QUERY:
-					args = new CSimpleOpt(argc - 1, &argv[1], g_rgBackupQueryOptions, SO_O_EXACT);
-					break;
-				case BackupType::MODIFY:
-					args = new CSimpleOpt(argc - 1, &argv[1], g_rgBackupModifyOptions, SO_O_EXACT);
->>>>>>> 2a24857c
 					break;
 				case BackupType::UNDEFINED:
 				default:
@@ -3096,43 +3041,23 @@
 				// Create the appropriate simple opt
 				switch (dbType)
 				{
-<<<<<<< HEAD
-				case DB_START:
-					args = std::make_unique<CSimpleOpt>(argc - 1, &argv[1], g_rgDBStartOptions, SO_O_EXACT);
-					break;
-				case DB_STATUS:
+				case DBType::START:
+					args = std::make_unique<CSimpleOpt>(argc-1, &argv[1], g_rgDBStartOptions, SO_O_EXACT);
+					break;
+				case DBType::STATUS:
 					args = std::make_unique<CSimpleOpt>(argc - 1, &argv[1], g_rgDBStatusOptions, SO_O_EXACT);
 					break;
-				case DB_SWITCH:
+				case DBType::SWITCH:
 					args = std::make_unique<CSimpleOpt>(argc - 1, &argv[1], g_rgDBSwitchOptions, SO_O_EXACT);
 					break;
-				case DB_ABORT:
+				case DBType::ABORT:
 					args = std::make_unique<CSimpleOpt>(argc - 1, &argv[1], g_rgDBAbortOptions, SO_O_EXACT);
 					break;
-				case DB_PAUSE:
+				case DBType::PAUSE:
 					args = std::make_unique<CSimpleOpt>(argc - 1, &argv[1], g_rgDBPauseOptions, SO_O_EXACT);
 					break;
-				case DB_RESUME:
+				case DBType::RESUME:
 					args = std::make_unique<CSimpleOpt>(argc - 1, &argv[1], g_rgDBPauseOptions, SO_O_EXACT);
-=======
-				case DBType::START:
-					args = new CSimpleOpt(argc-1, &argv[1], g_rgDBStartOptions, SO_O_EXACT);
-					break;
-				case DBType::STATUS:
-					args = new CSimpleOpt(argc - 1, &argv[1], g_rgDBStatusOptions, SO_O_EXACT);
-					break;
-				case DBType::SWITCH:
-					args = new CSimpleOpt(argc - 1, &argv[1], g_rgDBSwitchOptions, SO_O_EXACT);
-					break;
-				case DBType::ABORT:
-					args = new CSimpleOpt(argc - 1, &argv[1], g_rgDBAbortOptions, SO_O_EXACT);
-					break;
-				case DBType::PAUSE:
-					args = new CSimpleOpt(argc - 1, &argv[1], g_rgDBPauseOptions, SO_O_EXACT);
-					break;
-				case DBType::RESUME:
-					args = new CSimpleOpt(argc - 1, &argv[1], g_rgDBPauseOptions, SO_O_EXACT);
->>>>>>> 2a24857c
 					break;
 				case DBType::UNDEFINED:
 				default:
