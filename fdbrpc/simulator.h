--- conflicted
+++ resolved
@@ -20,11 +20,8 @@
 
 #ifndef FLOW_SIMULATOR_H
 #define FLOW_SIMULATOR_H
-<<<<<<< HEAD
 #include "flow/ProtocolVersion.h"
-=======
 #include <string>
->>>>>>> 9645f489
 #pragma once
 
 #include "flow/flow.h"
@@ -388,23 +385,14 @@
 class Sim2FileSystem : public IAsyncFileSystem {
 public:
 	// Opens a file for asynchronous I/O
-<<<<<<< HEAD
 	Future<Reference<class IAsyncFile>> open(const std::string& filename, int64_t flags, int64_t mode) override;
 
-	// Deletes the given file.  If mustBeDurable, returns only when the file is guaranteed to be deleted even after a power failure.
+	// Deletes the given file. If mustBeDurable, returns only when the file is guaranteed to be deleted even after a power failure.
 	Future<Void> deleteFile(const std::string& filename, bool mustBeDurable) override;
 
 	Future<std::time_t> lastWriteTime(const std::string& filename) override;
-=======
-	Future<Reference<class IAsyncFile>> open( std::string filename, int64_t flags, int64_t mode ) override;
-
-	// Deletes the given file.  If mustBeDurable, returns only when the file is guaranteed to be deleted even after a power failure.
-	Future<Void> deleteFile(std::string filename, bool mustBeDurable) override;
 
 	Future<Void> renameFile(std::string const& from, std::string const& to) override;
-
-	Future< std::time_t > lastWriteTime( std::string filename ) override;
->>>>>>> 9645f489
 
 	Sim2FileSystem() {}
 
