--- conflicted
+++ resolved
@@ -1577,7 +1577,9 @@
 
 	// Create seed teams. Initially all storage servers belong to same team.
 	ptxn::StorageTeamID seedServerId;
-	if (SERVER_KNOBS->TLOG_NEW_INTERFACE) {
+
+
+	if (SERVER_KNOBS->ENABLE_PARTITIONED_TRANSACTIONS) {
 		bool seedServerSet = false;
 		ASSERT(serverToTeams.size());
 		for (auto& [ss, teams] : serverToTeams) {
@@ -1648,16 +1650,10 @@
 		serverSrcUID.emplace(s.id());
 	}
 
-<<<<<<< HEAD
 	if (!SERVER_KNOBS->ENABLE_PARTITIONED_TRANSACTIONS) {
-		auto ksValue = CLIENT_KNOBS->TAG_ENCODE_KEY_SERVERS ? keyServersValue(serverTags)
-		                                                    : keyServersValue(RangeResult(), serverSrcUID);
-=======
-	if (!SERVER_KNOBS->TLOG_NEW_INTERFACE) {
 		auto ksValue = CLIENT_KNOBS->TAG_ENCODE_KEY_SERVERS
 		                   ? keyServersValue(serverTags)
 		                   : keyServersValue(RangeResult(), std::vector<UID>(serverSrcUID.begin(), serverSrcUID.end()));
->>>>>>> 78cecc06
 		// We have to set this range in two blocks, because the master tracking of "keyServersLocations" depends on a
 		// change to a specific
 		//   key (keyServersKeyServersKey)
