--- conflicted
+++ resolved
@@ -1570,25 +1570,9 @@
 
 		enableBuggify(opts.buggifyEnabled, BuggifyType::General);
 
-<<<<<<< HEAD
 		if (!globalServerKnobs->setKnob("log_directory", opts.logFolder)) ASSERT(false);
-		if (role != Simulation) {
+		if (role != ServerRole::Simulation) {
 			if (!globalServerKnobs->setKnob("commit_batches_mem_bytes_hard_limit", std::to_string(opts.memLimit)))
-=======
-		delete FLOW_KNOBS;
-		delete SERVER_KNOBS;
-		delete CLIENT_KNOBS;
-		FlowKnobs* flowKnobs = new FlowKnobs;
-		ClientKnobs* clientKnobs = new ClientKnobs;
-		ServerKnobs* serverKnobs = new ServerKnobs;
-		FLOW_KNOBS = flowKnobs;
-		SERVER_KNOBS = serverKnobs;
-		CLIENT_KNOBS = clientKnobs;
-
-		if (!serverKnobs->setKnob("log_directory", opts.logFolder)) ASSERT(false);
-		if (role != ServerRole::Simulation) {
-			if (!serverKnobs->setKnob("commit_batches_mem_bytes_hard_limit", std::to_string(opts.memLimit)))
->>>>>>> 2a24857c
 				ASSERT(false);
 		}
 		for (auto k = opts.knobs.begin(); k != opts.knobs.end(); ++k) {
@@ -1613,15 +1597,9 @@
 		if (!globalServerKnobs->setKnob("server_mem_limit", std::to_string(opts.memLimit))) ASSERT(false);
 
 		// Reinitialize knobs in order to update knobs that are dependent on explicitly set knobs
-<<<<<<< HEAD
-		globalFlowKnobs->initialize(true, role == Simulation);
+		globalFlowKnobs->initialize(true, role == ServerRole::Simulation);
 		globalClientKnobs->initialize(true);
-		globalServerKnobs->initialize(true, globalClientKnobs.get(), role == Simulation);
-=======
-		flowKnobs->initialize(true, role == ServerRole::Simulation);
-		clientKnobs->initialize(true);
-		serverKnobs->initialize(true, clientKnobs, role == ServerRole::Simulation);
->>>>>>> 2a24857c
+		globalServerKnobs->initialize(true, globalClientKnobs, role == ServerRole::Simulation);
 
 		// evictionPolicyStringToEnum will throw an exception if the string is not recognized as a valid
 		EvictablePageCache::evictionPolicyStringToEnum(FLOW_KNOBS->CACHE_EVICTION_POLICY);
@@ -1760,17 +1738,11 @@
 		if (role == ServerRole::Simulation) {
 			TraceEvent("Simulation").detail("TestFile", opts.testFile);
 
-<<<<<<< HEAD
+			auto histogramReportActor = histogramReport();
+
 			CLIENT_KNOBS->trace();
 			FLOW_KNOBS->trace();
 			SERVER_KNOBS->trace();
-=======
-			auto histogramReportActor = histogramReport();
-
-			clientKnobs->trace();
-			flowKnobs->trace();
-			serverKnobs->trace();
->>>>>>> 2a24857c
 
 			auto dataFolder = opts.dataFolder.size() ? opts.dataFolder : "simfdb";
 			std::vector<std::string> directories = platform::listDirectories( dataFolder );
