/*
 * WorkerInterface.actor.h
 *
 * This source file is part of the FoundationDB open source project
 *
 * Copyright 2013-2018 Apple Inc. and the FoundationDB project authors
 *
 * Licensed under the Apache License, Version 2.0 (the "License");
 * you may not use this file except in compliance with the License.
 * You may obtain a copy of the License at
 *
 *     http://www.apache.org/licenses/LICENSE-2.0
 *
 * Unless required by applicable law or agreed to in writing, software
 * distributed under the License is distributed on an "AS IS" BASIS,
 * WITHOUT WARRANTIES OR CONDITIONS OF ANY KIND, either express or implied.
 * See the License for the specific language governing permissions and
 * limitations under the License.
 */

#pragma once
#if defined(NO_INTELLISENSE) && !defined(FDBSERVER_WORKERINTERFACE_ACTOR_G_H)
	#define FDBSERVER_WORKERINTERFACE_ACTOR_G_H
	#include "fdbserver/WorkerInterface.actor.g.h"
#elif !defined(FDBSERVER_WORKERINTERFACE_ACTOR_H)
	#define FDBSERVER_WORKERINTERFACE_ACTOR_H

#include "fdbserver/BackupInterface.h"
#include "fdbserver/DataDistributorInterface.h"
#include "fdbserver/MasterInterface.h"
#include "fdbserver/TLogInterface.h"
#include "fdbserver/RatekeeperInterface.h"
#include "fdbserver/ResolverInterface.h"
#include "fdbclient/StorageServerInterface.h"
#include "fdbserver/TesterInterface.actor.h"
#include "fdbclient/FDBTypes.h"
#include "fdbserver/LogSystemConfig.h"
#include "fdbrpc/MultiInterface.h"
#include "fdbclient/ClientWorkerInterface.h"
#include "flow/actorcompiler.h"

struct WorkerInterface {
	constexpr static FileIdentifier file_identifier = 14712718;
	ClientWorkerInterface clientInterface;
	LocalityData locality;
	RequestStream< struct InitializeTLogRequest > tLog;
	RequestStream< struct RecruitMasterRequest > master;
	RequestStream< struct InitializeMasterProxyRequest > masterProxy;
	RequestStream< struct InitializeDataDistributorRequest > dataDistributor;
	RequestStream< struct InitializeRatekeeperRequest > ratekeeper;
	RequestStream< struct InitializeResolverRequest > resolver;
	RequestStream< struct InitializeStorageRequest > storage;
	RequestStream< struct InitializeLogRouterRequest > logRouter;
	RequestStream< struct InitializeBackupRequest > backup;

	RequestStream< struct LoadedPingRequest > debugPing;
	RequestStream< struct CoordinationPingMessage > coordinationPing;
	RequestStream< ReplyPromise<Void> > waitFailure;
	RequestStream< struct SetMetricsLogRateRequest > setMetricsRate;
	RequestStream< struct EventLogRequest > eventLogRequest;
	RequestStream< struct TraceBatchDumpRequest > traceBatchDumpRequest;
	RequestStream< struct DiskStoreRequest > diskStoreRequest;
	RequestStream<struct ExecuteRequest> execReq;
	RequestStream<struct WorkerSnapRequest> workerSnapReq;

	TesterInterface testerInterface;

	UID id() const { return tLog.getEndpoint().token; }
	NetworkAddress address() const { return tLog.getEndpoint().getPrimaryAddress(); }

	WorkerInterface() {}
	WorkerInterface( const LocalityData& locality ) : locality( locality ) {}

	void initEndpoints() {
		clientInterface.initEndpoints();
		tLog.getEndpoint( TaskPriority::Worker );
		master.getEndpoint( TaskPriority::Worker );
		masterProxy.getEndpoint( TaskPriority::Worker );
		resolver.getEndpoint( TaskPriority::Worker );
		logRouter.getEndpoint( TaskPriority::Worker );
		debugPing.getEndpoint( TaskPriority::Worker );
		coordinationPing.getEndpoint( TaskPriority::Worker );
	}

	template <class Ar>
	void serialize(Ar& ar) {
		serializer(ar, clientInterface, locality, tLog, master, masterProxy, dataDistributor, ratekeeper, resolver, storage, logRouter, debugPing, coordinationPing, waitFailure, setMetricsRate, eventLogRequest, traceBatchDumpRequest, testerInterface, diskStoreRequest, execReq, workerSnapReq, backup);
	}
};

struct WorkerDetails {
	constexpr static FileIdentifier file_identifier = 9973980;
	WorkerInterface interf;
	ProcessClass processClass;
	bool degraded;

	WorkerDetails() : degraded(false) {}
	WorkerDetails(const WorkerInterface& interf, ProcessClass processClass, bool degraded) : interf(interf), processClass(processClass), degraded(degraded) {}

	template <class Ar>
	void serialize(Ar& ar) {
		serializer(ar, interf, processClass, degraded);
	}
};

struct InitializeTLogRequest {
	constexpr static FileIdentifier file_identifier = 15604392;
	UID recruitmentID;
	LogSystemConfig recoverFrom;
	Version recoverAt;
	Version knownCommittedVersion;
	LogEpoch epoch;
	std::vector<Tag> recoverTags;
	std::vector<Tag> allTags;
	TLogVersion logVersion;
	KeyValueStoreType storeType;
	TLogSpillType spillType;
	Tag remoteTag;
	int8_t locality;
	bool isPrimary;
	Version startVersion;
	int logRouterTags;
	int txsTags;

	ReplyPromise< struct TLogInterface > reply;

	InitializeTLogRequest() : recoverFrom(0) {}

	template <class Ar>
	void serialize( Ar& ar ) {
		serializer(ar, recruitmentID, recoverFrom, recoverAt, knownCommittedVersion, epoch, recoverTags, allTags, storeType, remoteTag, locality, isPrimary, startVersion, logRouterTags, reply, logVersion, spillType, txsTags);
	}
};

struct InitializeLogRouterRequest {
	constexpr static FileIdentifier file_identifier = 2976228;
	uint64_t recoveryCount;
	Tag routerTag;
	Version startVersion;
	std::vector<LocalityData> tLogLocalities;
	Reference<IReplicationPolicy> tLogPolicy;
	int8_t locality;
	ReplyPromise<struct TLogInterface> reply;

	template <class Ar>
	void serialize(Ar& ar) {
		serializer(ar, recoveryCount, routerTag, startVersion, tLogLocalities, tLogPolicy, locality, reply);
	}
};

struct InitializeBackupReply {
	constexpr static FileIdentifier file_identifier = 63843557;
	struct BackupInterface interf;
	LogEpoch backupEpoch;

	InitializeBackupReply() = default;
	InitializeBackupReply(BackupInterface interface, LogEpoch e) : interf(interface), backupEpoch(e) {}

	template <class Ar>
	void serialize(Ar& ar) {
		serializer(ar, interf, backupEpoch);
	}
};

struct InitializeBackupRequest {
	constexpr static FileIdentifier file_identifier = 68354279;
	UID reqId;
	LogEpoch recruitedEpoch; // The epoch the worker is recruited.
	LogEpoch backupEpoch; // The epoch the worker should work on. If different from the recruitedEpoch, then it refers
	                      // to some previous epoch with unfinished work.
	Tag routerTag;
	Version startVersion;
	Optional<Version> endVersion;
	ReplyPromise<struct InitializeBackupReply> reply;

	InitializeBackupRequest() = default;
	explicit InitializeBackupRequest(UID id) : reqId(id) {}

	template <class Ar>
	void serialize(Ar& ar) {
		serializer(ar, reqId, recruitedEpoch, backupEpoch, routerTag, startVersion, endVersion, reply);
	}
};

// FIXME: Rename to InitializeMasterRequest, etc
struct RecruitMasterRequest {
	constexpr static FileIdentifier file_identifier = 12684574;
	Arena arena;
	LifetimeToken lifetime;
	bool forceRecovery;
	ReplyPromise< struct MasterInterface> reply;

	template <class Ar>
	void serialize(Ar& ar) {
		if constexpr (!is_fb_function<Ar>) {
			ASSERT(ar.protocolVersion().isValid());
		}
		serializer(ar, lifetime, forceRecovery, reply, arena);
	}
};

struct InitializeMasterProxyRequest {
	constexpr static FileIdentifier file_identifier = 10344153;
	MasterInterface master;
	uint64_t recoveryCount;
	Version recoveryTransactionVersion;
	bool firstProxy;
	ReplyPromise<MasterProxyInterface> reply;

	template <class Ar>
	void serialize(Ar& ar) {
		serializer(ar, master, recoveryCount, recoveryTransactionVersion, firstProxy, reply);
	}
};

struct InitializeDataDistributorRequest {
	constexpr static FileIdentifier file_identifier = 8858952;
	UID reqId;
	ReplyPromise<DataDistributorInterface> reply;

	InitializeDataDistributorRequest() {}
	explicit InitializeDataDistributorRequest(UID uid) : reqId(uid) {}
	template <class Ar>
	void serialize( Ar& ar ) {
		serializer(ar, reqId, reply);
	}
};

struct InitializeRatekeeperRequest {
	constexpr static FileIdentifier file_identifier = 6416816;
	UID reqId;
	ReplyPromise<RatekeeperInterface> reply;

	InitializeRatekeeperRequest() {}
	explicit InitializeRatekeeperRequest(UID uid) : reqId(uid) {}
	template <class Ar>
	void serialize(Ar& ar) {
		serializer(ar, reqId, reply);
	}
};

struct InitializeResolverRequest {
	constexpr static FileIdentifier file_identifier = 7413317;
	uint64_t recoveryCount;
	int proxyCount;
	int resolverCount;
	ReplyPromise<ResolverInterface> reply;

	template <class Ar>
	void serialize(Ar& ar) {
		serializer(ar, recoveryCount, proxyCount, resolverCount, reply);
	}
};

struct InitializeStorageReply {
	constexpr static FileIdentifier file_identifier = 10390645;
	StorageServerInterface interf;
	Version addedVersion;

	template <class Ar>
	void serialize(Ar& ar) {
		serializer(ar, interf, addedVersion);
	}
};

struct InitializeStorageRequest {
	constexpr static FileIdentifier file_identifier = 16665642;
	Tag seedTag;									//< If this server will be passed to seedShardServers, this will be a tag, otherwise it is invalidTag
	UID reqId;
	UID interfaceId;
	KeyValueStoreType storeType;
	ReplyPromise< InitializeStorageReply > reply;

	template <class Ar>
	void serialize( Ar& ar ) {
		serializer(ar, seedTag, reqId, interfaceId, storeType, reply);
	}
};

struct TraceBatchDumpRequest {
	constexpr static FileIdentifier file_identifier = 8184121;
	ReplyPromise<Void> reply;

	template <class Ar>
	void serialize( Ar& ar ) {
		serializer(ar, reply);
	}
};

struct ExecuteRequest {
	constexpr static FileIdentifier file_identifier = 8184128;
	ReplyPromise<Void> reply;

	Arena arena;
	StringRef execPayload;

	ExecuteRequest(StringRef execPayload) : execPayload(execPayload) {}

	ExecuteRequest() : execPayload() {}

	template <class Ar>
	void serialize(Ar& ar) {
		serializer(ar, reply, execPayload, arena);
	}
};

struct WorkerSnapRequest {
	constexpr static FileIdentifier file_identifier = 8194122;
	ReplyPromise<Void> reply;
	Arena arena;
	StringRef snapPayload;
	UID snapUID;
	StringRef role;

	WorkerSnapRequest(StringRef snapPayload, UID snapUID, StringRef role) : snapPayload(snapPayload), snapUID(snapUID), role(role) {}
	WorkerSnapRequest() = default;

	template <class Ar>
	void serialize(Ar& ar) {
		serializer(ar, reply, snapPayload, snapUID, role, arena);
	}
};

struct LoadedReply {
	constexpr static FileIdentifier file_identifier = 9956350;
	Standalone<StringRef> payload;
	UID id;

	template <class Ar>
	void serialize(Ar& ar) {
		serializer(ar, payload, id);
	}
};

struct LoadedPingRequest {
	constexpr static FileIdentifier file_identifier = 4590979;
	UID id;
	bool loadReply;
	Standalone<StringRef> payload;
	ReplyPromise<LoadedReply> reply;

	template <class Ar>
	void serialize(Ar& ar) {
		serializer(ar, id, loadReply, payload, reply);
	}
};

struct CoordinationPingMessage {
	constexpr static FileIdentifier file_identifier = 9982747;
	UID clusterControllerId;
	int64_t timeStep;

	CoordinationPingMessage() : timeStep(0) {}
	CoordinationPingMessage(UID ccId, uint64_t step) : clusterControllerId( ccId ), timeStep( step ) {}

	template <class Ar>
	void serialize(Ar& ar) {
		serializer(ar, clusterControllerId, timeStep);
	}
};

struct SetMetricsLogRateRequest {
	constexpr static FileIdentifier file_identifier = 4245995;
	uint32_t metricsLogsPerSecond;

	SetMetricsLogRateRequest() : metricsLogsPerSecond( 1 ) {}
	explicit SetMetricsLogRateRequest(uint32_t logsPerSecond) : metricsLogsPerSecond( logsPerSecond ) {}

	template <class Ar>
	void serialize(Ar& ar) {
		serializer(ar, metricsLogsPerSecond);
	}
};

struct EventLogRequest {
	constexpr static FileIdentifier file_identifier = 122319;
	bool getLastError;
	Standalone<StringRef> eventName;
	ReplyPromise< TraceEventFields > reply;

	EventLogRequest() : getLastError(true) {}
	explicit EventLogRequest( Standalone<StringRef> eventName ) : eventName( eventName ), getLastError( false ) {}

	template <class Ar>
	void serialize(Ar& ar) {
		serializer(ar, getLastError, eventName, reply);
	}
};

struct DebugEntryRef {
	double time;
	NetworkAddress address;
	StringRef context;
	Version version;
	MutationRef mutation;
	DebugEntryRef() {}
	DebugEntryRef( const char* c, Version v, MutationRef const& m ) : context((const uint8_t*)c,strlen(c)), version(v), mutation(m), time(now()), address( g_network->getLocalAddress() ) {}
	DebugEntryRef( Arena& a, DebugEntryRef const& d ) : time(d.time), address(d.address), context(d.context), version(d.version), mutation(a, d.mutation) {}

	size_t expectedSize() const {
		return context.expectedSize() + mutation.expectedSize();
	}

	template <class Ar>
	void serialize(Ar& ar) {
		serializer(ar, time, address, context, version, mutation);
	}
};

struct DiskStoreRequest {
	constexpr static FileIdentifier file_identifier = 1986262;
	bool includePartialStores;
	ReplyPromise<Standalone<VectorRef<UID>>> reply;

	DiskStoreRequest(bool includePartialStores=false) : includePartialStores(includePartialStores) {}

	template <class Ar>
	void serialize(Ar& ar) {
		serializer(ar, includePartialStores, reply);
	}
};

struct Role {
	static const Role WORKER;
	static const Role STORAGE_SERVER;
	static const Role TRANSACTION_LOG;
	static const Role SHARED_TRANSACTION_LOG;
	static const Role MASTER_PROXY;
	static const Role MASTER;
	static const Role RESOLVER;
	static const Role CLUSTER_CONTROLLER;
	static const Role TESTER;
	static const Role LOG_ROUTER;
	static const Role DATA_DISTRIBUTOR;
	static const Role RATEKEEPER;
	static const Role STORAGE_CACHE;
	static const Role COORDINATOR;
	static const Role BACKUP;

	std::string roleName;
	std::string abbreviation;
	bool includeInTraceRoles;

	bool operator==(const Role &r) const {
		return roleName == r.roleName;
	}
	bool operator!=(const Role &r) const {
		return !(*this == r);
	}

private:
	Role(std::string roleName, std::string abbreviation, bool includeInTraceRoles=true) : roleName(roleName), abbreviation(abbreviation), includeInTraceRoles(includeInTraceRoles) {
		ASSERT(abbreviation.size() == 2); // Having a fixed size makes log queries more straightforward
	}
};

void startRole(const Role &role, UID roleId, UID workerId, std::map<std::string, std::string> details = std::map<std::string, std::string>(), std::string origination = "Recruited");
void endRole(const Role &role, UID id, std::string reason, bool ok = true, Error e = Error());

struct ServerDBInfo;

class Database openDBOnServer( Reference<AsyncVar<ServerDBInfo>> const& db, TaskPriority taskID = TaskPriority::DefaultEndpoint, bool enableLocalityLoadBalance = true, bool lockAware = false );
class Database openDBOnServer( Reference<AsyncVar<CachedSerialization<ServerDBInfo>>> const& db, TaskPriority taskID = TaskPriority::DefaultEndpoint, bool enableLocalityLoadBalance = true, bool lockAware = false );
ACTOR Future<Void> extractClusterInterface(Reference<AsyncVar<Optional<struct ClusterControllerFullInterface>>> a,
                                           Reference<AsyncVar<Optional<struct ClusterInterface>>> b);

ACTOR Future<Void> fdbd(Reference<ClusterConnectionFile> ccf, LocalityData localities, ProcessClass processClass,
                        std::string dataFolder, std::string coordFolder, int64_t memoryLimit,
                        std::string metricsConnFile, std::string metricsPrefix, int64_t memoryProfilingThreshold,
                        std::string whitelistBinPaths);

ACTOR Future<Void> clusterController(Reference<ClusterConnectionFile> ccf,
                                     Reference<AsyncVar<Optional<ClusterControllerFullInterface>>> currentCC,
                                     Reference<AsyncVar<ClusterControllerPriorityInfo>> asyncPriorityInfo,
                                     Future<Void> recoveredDiskFiles, LocalityData locality);

// These servers are started by workerServer
class IKeyValueStore;
class ServerCoordinators;
class IDiskQueue;
ACTOR Future<Void> storageServer(IKeyValueStore* persistentData, StorageServerInterface ssi, Tag seedTag,
                                 ReplyPromise<InitializeStorageReply> recruitReply,
                                 Reference<AsyncVar<ServerDBInfo>> db, std::string folder);
ACTOR Future<Void> storageServer(IKeyValueStore* persistentData, StorageServerInterface ssi,
                                 Reference<AsyncVar<ServerDBInfo>> db, std::string folder,
                                 Promise<Void> recovered,
                                 Reference<ClusterConnectionFile> connFile );  // changes pssi->id() to be the recovered ID); // changes pssi->id() to be the recovered ID
ACTOR Future<Void> masterServer(MasterInterface mi, Reference<AsyncVar<ServerDBInfo>> db,
                                ServerCoordinators serverCoordinators, LifetimeToken lifetime, bool forceRecovery);
ACTOR Future<Void> masterProxyServer(MasterProxyInterface proxy, InitializeMasterProxyRequest req,
                                     Reference<AsyncVar<ServerDBInfo>> db, std::string whitelistBinPaths);
ACTOR Future<Void> tLog(IKeyValueStore* persistentData, IDiskQueue* persistentQueue,
                        Reference<AsyncVar<ServerDBInfo>> db, LocalityData locality,
                        PromiseStream<InitializeTLogRequest> tlogRequests, UID tlogId, bool restoreFromDisk,
                        Promise<Void> oldLog, Promise<Void> recovered, std::string folder,
                        Reference<AsyncVar<bool>> degraded, Reference<AsyncVar<UID>> activeSharedTLog);

ACTOR Future<Void> monitorServerDBInfo(Reference<AsyncVar<Optional<ClusterControllerFullInterface>>> ccInterface,
                                       Reference<ClusterConnectionFile> ccf, LocalityData locality,
                                       Reference<AsyncVar<ServerDBInfo>> dbInfo);
ACTOR Future<Void> resolver(ResolverInterface proxy, InitializeResolverRequest initReq,
                            Reference<AsyncVar<ServerDBInfo>> db);
ACTOR Future<Void> logRouter(TLogInterface interf, InitializeLogRouterRequest req,
                             Reference<AsyncVar<ServerDBInfo>> db);
ACTOR Future<Void> dataDistributor(DataDistributorInterface ddi, Reference<AsyncVar<ServerDBInfo>> db);
ACTOR Future<Void> ratekeeper(RatekeeperInterface rki, Reference<AsyncVar<ServerDBInfo>> db);
<<<<<<< HEAD
ACTOR Future<Void> storageCacheServer(StorageServerInterface interf, uint16_t id, Reference<AsyncVar<ServerDBInfo>> db);
=======
ACTOR Future<Void> storageCache(StorageServerInterface interf, uint16_t id, Reference<AsyncVar<ServerDBInfo>> db);
ACTOR Future<Void> backupWorker(BackupInterface bi, InitializeBackupRequest req, Reference<AsyncVar<ServerDBInfo>> db);
>>>>>>> 8449badb

void registerThreadForProfiling();
void updateCpuProfiler(ProfilerRequest req);

namespace oldTLog_4_6 {
ACTOR Future<Void> tLog(IKeyValueStore* persistentData, IDiskQueue* persistentQueue,
                        Reference<AsyncVar<ServerDBInfo>> db, LocalityData locality, UID tlogId);
}
namespace oldTLog_6_0 {
ACTOR Future<Void> tLog(IKeyValueStore* persistentData, IDiskQueue* persistentQueue,
                        Reference<AsyncVar<ServerDBInfo>> db, LocalityData locality,
                        PromiseStream<InitializeTLogRequest> tlogRequests, UID tlogId, bool restoreFromDisk,
                        Promise<Void> oldLog, Promise<Void> recovered, std::string folder,
                        Reference<AsyncVar<bool>> degraded, Reference<AsyncVar<UID>> activeSharedTLog);
}
namespace oldTLog_6_2 {
ACTOR Future<Void> tLog(IKeyValueStore* persistentData, IDiskQueue* persistentQueue,
                        Reference<AsyncVar<ServerDBInfo>> db, LocalityData locality,
                        PromiseStream<InitializeTLogRequest> tlogRequests, UID tlogId, bool restoreFromDisk,
                        Promise<Void> oldLog, Promise<Void> recovered, std::string folder,
                        Reference<AsyncVar<bool>> degraded, Reference<AsyncVar<UID>> activeSharedTLog);
}

typedef decltype(&tLog) TLogFn;

#include "flow/unactorcompiler.h"
#endif<|MERGE_RESOLUTION|>--- conflicted
+++ resolved
@@ -504,12 +504,8 @@
                              Reference<AsyncVar<ServerDBInfo>> db);
 ACTOR Future<Void> dataDistributor(DataDistributorInterface ddi, Reference<AsyncVar<ServerDBInfo>> db);
 ACTOR Future<Void> ratekeeper(RatekeeperInterface rki, Reference<AsyncVar<ServerDBInfo>> db);
-<<<<<<< HEAD
 ACTOR Future<Void> storageCacheServer(StorageServerInterface interf, uint16_t id, Reference<AsyncVar<ServerDBInfo>> db);
-=======
-ACTOR Future<Void> storageCache(StorageServerInterface interf, uint16_t id, Reference<AsyncVar<ServerDBInfo>> db);
 ACTOR Future<Void> backupWorker(BackupInterface bi, InitializeBackupRequest req, Reference<AsyncVar<ServerDBInfo>> db);
->>>>>>> 8449badb
 
 void registerThreadForProfiling();
 void updateCpuProfiler(ProfilerRequest req);
