--- conflicted
+++ resolved
@@ -104,11 +104,8 @@
 ERROR( storage_too_many_feed_streams, 1080, "Too many feed streams to a single storage server" )
 ERROR( storage_engine_not_initialized, 1081, "Storage engine was never successfully initialized." )
 ERROR( unknown_storage_engine, 1082, "Storage engine type is not recognized." )
-<<<<<<< HEAD
-ERROR( dd_config_changed, 1083, "DataDistribution configuration changed." )
-=======
 ERROR( duplicate_snapshot_request, 1083, "A duplicate snapshot request has been sent, the old request is discarded.")
->>>>>>> e318fc26
+ERROR( dd_config_changed, 1084, "DataDistribution configuration changed." )
 
 ERROR( broken_promise, 1100, "Broken promise" )
 ERROR( operation_cancelled, 1101, "Asynchronous operation cancelled" )
