#!/usr/bin/env python3

import glob
import os
import shutil
import subprocess
import sys
from local_cluster import LocalCluster, TLSConfig, random_secret_string
from argparse import ArgumentParser, RawDescriptionHelpFormatter
from pathlib import Path


class TempCluster(LocalCluster):
    def __init__(
        self,
        build_dir: str,
        process_number: int = 1,
        port: str = None,
        blob_granules_enabled: bool = False,
        tls_config: TLSConfig = None,
<<<<<<< HEAD
        public_key_json_str: str = None,
        remove_at_exit: bool = True,
        custom_config: dict = {},
=======
        enable_tenants: bool = True,
>>>>>>> 9a6387af
    ):
        self.build_dir = Path(build_dir).resolve()
        assert self.build_dir.exists(), "{} does not exist".format(build_dir)
        assert self.build_dir.is_dir(), "{} is not a directory".format(build_dir)
        tmp_dir = self.build_dir.joinpath("tmp", random_secret_string(16))
        tmp_dir.mkdir(parents=True)
        self.tmp_dir = tmp_dir
<<<<<<< HEAD
        self.remove_at_exit = remove_at_exit
=======
        self.enable_tenants = enable_tenants
>>>>>>> 9a6387af
        super().__init__(
            tmp_dir,
            self.build_dir.joinpath("bin", "fdbserver"),
            self.build_dir.joinpath("bin", "fdbmonitor"),
            self.build_dir.joinpath("bin", "fdbcli"),
            process_number,
            port=port,
            blob_granules_enabled=blob_granules_enabled,
            tls_config=tls_config,
            mkcert_binary=self.build_dir.joinpath("bin", "mkcert"),
            public_key_json_str=public_key_json_str,
        )

    def __enter__(self):
        super().__enter__()
        if self.enable_tenants:
            super().create_database()
        else:
            super().create_database(enable_tenants=False)
        return self

    def __exit__(self, xc_type, exc_value, traceback):
        super().__exit__(xc_type, exc_value, traceback)
        if self.remove_at_exit:
            shutil.rmtree(self.tmp_dir)

    def close(self):
        super().__exit__(None, None, None)
        if self.remove_at_exit:
            shutil.rmtree(self.tmp_dir)


if __name__ == "__main__":
    parser = ArgumentParser(
        formatter_class=RawDescriptionHelpFormatter,
        description="""
    This script automatically configures a temporary local cluster on the machine
    and then calls a command while this cluster is running. As soon as the command
    returns, the configured cluster is killed and all generated data is deleted.
    This is useful for testing: if a test needs access to a fresh fdb cluster, one
    can simply pass the test command to this script.

    The command to run after the cluster started. Before the command is executed,
    the following arguments will be preprocessed:
    - All occurrences of @CLUSTER_FILE@ will be replaced with the path to the generated cluster file.
    - All occurrences of @DATA_DIR@ will be replaced with the path to the data directory.
    - All occurrences of @LOG_DIR@ will be replaced with the path to the log directory.
    - All occurrences of @ETC_DIR@ will be replaced with the path to the configuration directory.

    The environment variable FDB_CLUSTER_FILE is set to the generated cluster for the command if it is not set already.
    """,
    )
    parser.add_argument(
        "--build-dir",
        "-b",
        metavar="BUILD_DIRECTORY",
        help="FDB build directory",
        required=True,
    )
    parser.add_argument("cmd", metavar="COMMAND", nargs="+", help="The command to run")
    parser.add_argument(
        "--process-number",
        "-p",
        help="Number of fdb processes running",
        type=int,
        default=1,
    )
    parser.add_argument(
        "--disable-log-dump",
        help="Do not dump cluster log on error",
        action="store_true",
    )
    parser.add_argument(
        "--disable-tenants",
        help="Do not enable tenant mode",
        action="store_true",
        default=False
    )
    parser.add_argument(
        "--blob-granules-enabled", help="Enable blob granules", action="store_true"
    )
    parser.add_argument(
        "--tls-enabled", help="Enable TLS (with test-only certificates)", action="store_true")
    parser.add_argument(
        "--server-cert-chain-len",
        help="Length of server TLS certificate chain including root CA. Negative value deliberately generates expired leaf certificate for TLS testing. Only takes effect with --tls-enabled.",
        type=int,
        default=3,
    )
    parser.add_argument(
        "--client-cert-chain-len",
        help="Length of client TLS certificate chain including root CA. Negative value deliberately generates expired leaf certificate for TLS testing. Only takes effect with --tls-enabled.",
        type=int,
        default=2,
    )
    parser.add_argument(
        "--tls-verify-peer",
        help="Rules to verify client certificate chain. See https://apple.github.io/foundationdb/tls.html#peer-verification",
        type=str,
        default="Check.Valid=1",
    )
    args = parser.parse_args()

    if args.disable_tenants:
        enable_tenants = False
    else:
        enable_tenants = True

    tls_config = None
    if args.tls_enabled:
        tls_config = TLSConfig(server_chain_len=args.server_cert_chain_len,
                               client_chain_len=args.client_cert_chain_len)
    errcode = 1
    with TempCluster(
        args.build_dir,
        args.process_number,
        blob_granules_enabled=args.blob_granules_enabled,
        tls_config=tls_config,
        enable_tenants=enable_tenants,
    ) as cluster:
        print("log-dir: {}".format(cluster.log))
        print("etc-dir: {}".format(cluster.etc))
        print("data-dir: {}".format(cluster.data))
        print("cluster-file: {}".format(cluster.cluster_file))
        cmd_args = []
        for cmd in args.cmd:
            if cmd == "@CLUSTER_FILE@":
                cmd_args.append(str(cluster.cluster_file))
            elif cmd == "@DATA_DIR@":
                cmd_args.append(str(cluster.data))
            elif cmd == "@LOG_DIR@":
                cmd_args.append(str(cluster.log))
            elif cmd == "@ETC_DIR@":
                cmd_args.append(str(cluster.etc))
            elif cmd == "@TMP_DIR@":
                cmd_args.append(str(cluster.tmp_dir))
            elif cmd == "@SERVER_CERT_FILE@":
                cmd_args.append(str(cluster.server_cert_file))
            elif cmd == "@SERVER_KEY_FILE@":
                cmd_args.append(str(cluster.server_key_file))
            elif cmd == "@SERVER_CA_FILE@":
                cmd_args.append(str(cluster.server_ca_file))
            elif cmd == "@CLIENT_CERT_FILE@":
                cmd_args.append(str(cluster.client_cert_file))
            elif cmd == "@CLIENT_KEY_FILE@":
                cmd_args.append(str(cluster.client_key_file))
            elif cmd == "@CLIENT_CA_FILE@":
                cmd_args.append(str(cluster.client_ca_file))
            elif cmd.startswith("@DATA_DIR@"):
                cmd_args.append(str(cluster.data) + cmd[len("@DATA_DIR@") :])
            else:
                cmd_args.append(cmd)
        env = dict(**os.environ)
        env["FDB_CLUSTER_FILE"] = env.get(
            "FDB_CLUSTER_FILE", cluster.cluster_file
        )
        errcode = subprocess.run(
            cmd_args, stdout=sys.stdout, stderr=sys.stderr, env=env
        ).returncode

        sev40s = (
            subprocess.getoutput(
                "grep -r 'Severity=\"40\"' {}".format(cluster.log.as_posix())
            )
            .rstrip()
            .splitlines()
        )

        for line in sev40s:
            # When running ASAN we expect to see this message. Boost coroutine should be using the correct asan
            # annotations so that it shouldn't produce any false positives.
            if (
                "WARNING: ASan doesn't fully support makecontext/swapcontext functions and may produce false positives in some cases!"
                in line
            ):
                continue
            print(">>>>>>>>>>>>>>>>>>>> Found severity 40 events - the test fails")
            errcode = 1
            break

        if errcode and not args.disable_log_dump:
            for etc_file in glob.glob(os.path.join(cluster.etc, "*")):
                print(">>>>>>>>>>>>>>>>>>>> Contents of {}:".format(etc_file))
                with open(etc_file, "r") as f:
                    print(f.read())
            for log_file in glob.glob(os.path.join(cluster.log, "*")):
                print(">>>>>>>>>>>>>>>>>>>> Contents of {}:".format(log_file))
                with open(log_file, "r") as f:
                    print(f.read())

    sys.exit(errcode)<|MERGE_RESOLUTION|>--- conflicted
+++ resolved
@@ -18,13 +18,10 @@
         port: str = None,
         blob_granules_enabled: bool = False,
         tls_config: TLSConfig = None,
-<<<<<<< HEAD
         public_key_json_str: str = None,
         remove_at_exit: bool = True,
         custom_config: dict = {},
-=======
         enable_tenants: bool = True,
->>>>>>> 9a6387af
     ):
         self.build_dir = Path(build_dir).resolve()
         assert self.build_dir.exists(), "{} does not exist".format(build_dir)
@@ -32,11 +29,8 @@
         tmp_dir = self.build_dir.joinpath("tmp", random_secret_string(16))
         tmp_dir.mkdir(parents=True)
         self.tmp_dir = tmp_dir
-<<<<<<< HEAD
         self.remove_at_exit = remove_at_exit
-=======
         self.enable_tenants = enable_tenants
->>>>>>> 9a6387af
         super().__init__(
             tmp_dir,
             self.build_dir.joinpath("bin", "fdbserver"),
