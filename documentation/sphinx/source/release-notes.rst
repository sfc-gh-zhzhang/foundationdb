#############
Release Notes
#############

6.1.0
=====

Features
--------

* Improved replication mechanism using a new hierarchical technique that significantly reduces the frequency of data loss events even when multiple fault-tolerance zones permanently fail at the same time.  `(PR #964) <https://github.com/apple/foundationdb/pull/964>`_.
* Added background actor to remove redundant teams from team collection so that the healthy team number is guaranteed to not exceed the desired number. `(PR #1139) <https://github.com/apple/foundationdb/pull/1139>`_
* Get read version, read, and commit requests are counted and aggregated by server-side latency in configurable latency bands and output in JSON status. `(PR #1084) <https://github.com/apple/foundationdb/pull/1084>`_
* Added configuration option to choose log spilling implementation `(PR #1160) <https://github.com/apple/foundationdb/pull/1160>`_
* Added configuration option to choose log system implementation `(PR #1160) <https://github.com/apple/foundationdb/pull/1160>`_
* Batch priority transactions are now limited separately by ratekeeper and will be throttled at lower levels of cluster saturation. This makes it possible to run a more intense background load at saturation without significantly affecting normal priority transactions. It is still recommended not to run excessive loads at batch priority. `(PR #1198) <https://github.com/apple/foundationdb/pull/1198>`_
<<<<<<< HEAD
* Restore now requires the destnation cluster to be specified explicitly to avoid confusion. `(PR #1240) <https://github.com/apple/foundationdb/pull/1240>`_
* Restore now accepts a timestamp that can be used to determine the restore version if the original cluster is available. `(PR #1240) <https://github.com/apple/foundationdb/pull/1240>`_
* Backup ``status`` and ``describe`` commands now have a ``--json`` output option. `(PR #1248) <https://github.com/apple/foundationdb/pull/1248>`_
* Separated data distribution from master into its own role. `(PR #1062) <https://github.com/apple/foundationdb/pull/1062>`_
* Separated ratekeeper from master into its own role. `(PR #1176) <https://github.com/apple/foundationdb/pull/1176>`_

* Added a ``CompareAndClear`` atomic op that clears a key if its value matches the supplied value. `(PR #1105) <https://github.com/apple/foundationdb/pull/1105>`_
=======
* Restore now requires the destination cluster to be specified explicitly to avoid confusion. `(PR #1240) <https://github.com/apple/foundationdb/pull/1240>`_
* Restore target version can now be specified by timestamp if the original cluster is available. `(PR #1240) <https://github.com/apple/foundationdb/pull/1240>`_
* Backup status and describe commands now have a --json output option. `(PR #1248) <https://github.com/apple/foundationdb/pull/1248>`_
* Separate data distribution out from master as a new role. `(PR #1062) <https://github.com/apple/foundationdb/pull/1062>`_
* Separate rate keeper out from data distribution as a new role. `(PR ##1176) <https://github.com/apple/foundationdb/pull/1176>`_
* Added a new atomic op ``CompareAndClear``. `(PR #1105) <https://github.com/apple/foundationdb/pull/1105>`_
>>>>>>> 72b9202c
* Added support for IPv6. `(PR #1176) <https://github.com/apple/foundationdb/pull/1178>`_
* FDB can now simultaneously listen to TLS and unencrypted ports to facilitate smoother migration to and from TLS. `(PR #1157) <https://github.com/apple/foundationdb/pull/1157>`_
* Added ``DISABLE_POSIX_KERNEL_AIO`` knob to fallback to libeio instead of kernel async I/O (KAIO) for systems that do not support KAIO or O_DIRECT flag. `(PR #1283) <https://github.com/apple/foundationdb/pull/1283>`_
* Added support for configuring the cluster to use the primary and remote DC's as satellites. `(PR #1320) <https://github.com/apple/foundationdb/pull/1320>`_
* Added support for restoring multiple key ranges in a single restore job. `(PR #1190) <https://github.com/apple/foundationdb/pull/1190>`_
* Deprecated transaction option ``TRANSACTION_LOGGING_ENABLE``. Added two new transaction options ``DEBUG_TRANSACTION_IDENTIFIER`` and ``LOG_TRANSACTION`` that sets an identifier for the transaction and logs the transaction to the trace file respectively. `(PR #1200) <https://github.com/apple/foundationdb/pull/1200>`_
* Clients can now specify default transaction timeouts and retry limits for all transactions through a database option. `(Issue #775) <https://github.com/apple/foundationdb/issues/775>`_
* The "timeout", "max retry delay", and "retry limit" transaction options are no longer reset when the transaction is reset after a call to ``onError`` (as of API version 610). `(Issue #775) <https://github.com/apple/foundationdb/issues/775>`_
* Added the ``force_recovery_with_data_loss`` command to fdbcli. When a cluster is configured with usable_regions=2, this command will force the database to recover in the remote region. `(PR #1168) <https://github.com/apple/foundationdb/pull/1168>`_
* Added a limit to the number of status requests the cluster controller will handle. `(PR #1093) <https://github.com/apple/foundationdb/pull/1093>`_ (submitted by tclinken)
* Added a ``coordinator`` process class. Processes with this class can only be used as a coordinator, and ``coordinators auto`` will prefer to choose processes of this class. `(PR #1069) <https://github.com/apple/foundationdb/pull/1069>`_ (submitted by tclinken)
* The ``consistencycheck`` fdbserver role will check the entire database at most once every week. `(PR #1126) <https://github.com/apple/foundationdb/pull/1126>`_
* Added the metadata version key (``\xff/metadataVersion``). The value of this key is sent with every read version. It is intended to help clients cache rarely changing metadata. `(PR #1213) <https://github.com/apple/foundationdb/pull/1213>`_
* The ``fdbdr switch`` command verifies a ``dr_agent`` exists in both directions. `(Issue #1220) <https://github.com/apple/foundationdb/issues/1220>`_
* Transaction logs that cannot commit to disk for more than 5 seconds are marked as degraded. The cluster controller will prefer to recruit transaction logs on other processes before using degraded processes. `(Issue #690) <https://github.com/apple/foundationdb/issues/690>`_
* The ``memory`` storage engine configuration now uses the ssd engine for transaction log spilling. Transaction log spilling only happens when the transaction logs are using too much memory, so using the memory storage engine for this purpose can cause the process to run out of memory. Existing clusters will NOT automatically change their configuration. `(PR #1314) <https://github.com/apple/foundationdb/pull/1314>`_
* Trace logs can be output as JSON instead of XML using the ``--trace_format`` command line option. `(PR #976) <https://github.com/apple/foundationdb/pull/976>`_ (by atn34)
* Added ``modify`` command to fdbbackup for modifying parameters of a running backup. `(PR #1237) <https://github.com/apple/foundationdb/pull/1237>`_
* Added 'header' parameter to blobstore backup URLs for setting custom HTTP headers. `(PR #1237) <https://github.com/apple/foundationdb/pull/1237>`_

Performance
-----------

<<<<<<< HEAD
* Java: Successful commits and range reads no longer create ``FDBException`` objects to reduce memory pressure. `(Issue #1235) <https://github.com/apple/foundationdb/issues/1235>`_
=======
* Increased the get read version batch size in the client. This change reduces the load on the proxies when doing many transactions with only a few operations per transaction. `(PR #1311) <https://github.com/apple/foundationdb/pull/1311>`_
* Clients no longer attempt to connect to the master during recovery. `(PR #1317) <https://github.com/apple/foundationdb/pull/1317>`_
>>>>>>> 72b9202c

Fixes
-----

* Python: Creating a ``SingleFloat`` for the tuple layer didn't work with integers. `(PR #1216) <https://github.com/apple/foundationdb/pull/1216>`_
* In some cases, calling ``OnError`` with a non-retryable error would partially reset a transaction. As of API version 610, the transaction will no longer be reset in these cases and will instead put the transaction into an error state. `(PR #1298) <https://github.com/apple/foundationdb/pull/1298>`_
* Standardized datetime string format across all backup and restore command options and outputs. `(PR #1248) <https://github.com/apple/foundationdb/pull/1248>`_
* Read workload status metrics would disappear when a storage server was missing. `(PR #1348) <https://github.com/apple/foundationdb/pull/1348>`_
* The ``coordinators auto`` command could recruit multiple coordinators with the same zone ID. `(Issue #988) <https://github.com/apple/foundationdb/issues/988>`_
* The data version of a cluster after a restore could have been lower than the restore version, making versionstamp operations get smaller. `(PR #1213) <https://github.com/apple/foundationdb/pull/1213>`_
* Fixed a few thread safety issues with slow task profiling. `(PR #1085) <https://github.com/apple/foundationdb/pull/1085>`_
* Changing the class of a process would not change its preference for becoming the cluster controller. `(PR #1350) <https://github.com/apple/foundationdb/pull/1350>`_
* The Go bindings reported an incorrect required version when trying to load an incompatible fdb_c library. `(PR #1053) <https://github.com/apple/foundationdb/pull/1053>`_
* The ``include`` command in fdbcli would falsely include all machines with IP addresses that
  have the included IP address as a prefix (for example ``include 1.0.0.1`` would also include
  ``1.0.0.10``). `(PR #1121) <https://github.com/apple/foundationdb/pull/1121>`_
* Restore could crash when reading a file that ends on a block boundary (1MB default). `(PR #1205) <https://github.com/apple/foundationdb/pull/1205>`_
* Java: Successful commits and range reads no longer create ``FDBException`` objects, which avoids wasting resources and reduces memory pressure. `(Issue #1235) <https://github.com/apple/foundationdb/issues/1235>`_

Status
------

<<<<<<< HEAD
* Report the number of connected coordinators for each client. This aids in monitoring client TLS support when enabling TLS on a live cluster. `(PR #1222) <https://github.com/apple/foundationdb/pull/1222>`_
=======
* Degraded processes are reported in ``status json``. `(Issue #690) <https://github.com/apple/foundationdb/issues/690>`_
>>>>>>> 72b9202c

Bindings
--------

* API version updated to 610.
* The API to create a database has been simplified across the bindings. All changes are backward compatible with previous API versions, with one exception in Java noted below. `(PR #942) <https://github.com/apple/foundationdb/pull/942>`_
* C: ``FDBCluster`` objects and related methods (``fdb_create_cluster``, ``fdb_cluster_create_database``, ``fdb_cluster_set_option``, ``fdb_cluster_destroy``, ``fdb_future_get_cluster``) have been removed. `(PR #942) <https://github.com/apple/foundationdb/pull/942>`_
* C: Added ``fdb_create_database`` that creates a new ``FDBDatabase`` object synchronously and removed ``fdb_future_get_database``. `(PR #942) <https://github.com/apple/foundationdb/pull/942>`_
* Python: Removed ``fdb.init``, ``fdb.create_cluster``, and ``fdb.Cluster``. ``fdb.open`` no longer accepts a ``database_name`` parameter. `(PR #942) <https://github.com/apple/foundationdb/pull/942>`_
* Java: Deprecated ``FDB.createCluster`` and ``Cluster``. The preferred way to get a ``Database`` is by using ``FDB.open``, which should work in both new and old API versions. `(PR #942) <https://github.com/apple/foundationdb/pull/942>`_
* Java: Removed ``Cluster(long cPtr, Executor executor)`` constructor. This is API breaking for any code that has subclassed the ``Cluster`` class and is not protected by API versioning. `(PR #942) <https://github.com/apple/foundationdb/pull/942>`_
* Java: Several methods relevant to read-only transactions have been moved into the ``ReadTransaction`` interface.
* Java: Tuples now cache previous hash codes and equality checking no longer requires packing the underlying Tuples. `(PR #1166) <https://github.com/apple/foundationdb/pull/1166>`_
* Java: Tuple performance has been improved to use fewer allocations when packing and unpacking. `(Issue #1206) <https://github.com/apple/foundationdb/issues/1206>`_
* Java: Unpacking a Tuple with a byte array or string that is missing the end-of-string character now throws an error. `(Issue #671) <https://github.com/apple/foundationdb/issues/671>`_
* Java: Unpacking a Tuple constrained to a subset of the underlying array now throws an error when it encounters a truncated integer. `(Issue #672) <https://github.com/apple/foundationdb/issues/672>`_
* Ruby: Removed ``FDB.init``, ``FDB.create_cluster``, and ``FDB.Cluster``. ``FDB.open`` no longer accepts a ``database_name`` parameter. `(PR #942) <https://github.com/apple/foundationdb/pull/942>`_
* Golang: Deprecated ``fdb.StartNetwork``, ``fdb.Open``, ``fdb.MustOpen``, and ``fdb.CreateCluster`` and added ``fdb.OpenDatabase`` and ``fdb.MustOpenDatabase``. The preferred way to start the network and get a ``Database`` is by using ``FDB.OpenDatabase`` or ``FDB.OpenDefault``. `(PR #942) <https://github.com/apple/foundationdb/pull/942>`_
* Flow: Removed ``API::createCluster`` and ``Cluster`` and added ``API::createDatabase``. The new way to get a ``Database`` is by using ``API::createDatabase``. `(PR #942) <https://github.com/apple/foundationdb/pull/942>`_ `(PR #1215) <https://github.com/apple/foundationdb/pull/1215>`_
* Flow: Changed ``DatabaseContext`` to ``Database``, and ``API::createDatabase`` returns ``Reference<Database>`` instead of ``Reference<<DatabaseContext>``.  `(PR #1215) <https://github.com/apple/foundationdb/pull/1215>`_
* Flow: Converted ``Transaction`` into an interface and moved its implementation into an internal class. Transactions should now be created using ``Database::createTransaction(db)``. `(PR #1215) <https://github.com/apple/foundationdb/pull/1215>`_
* Flow: Added ``ReadTransaction`` interface that allows only read operations on a transaction. The ``Transaction`` interface inherits from ``ReadTransaction`` and can be used when a ``ReadTransaction`` is required. `(PR #1215) <https://github.com/apple/foundationdb/pull/1215>`_
* Flow: Changed ``Transaction::setVersion`` to ``Transaction::setReadVersion``. `(PR #1215) <https://github.com/apple/foundationdb/pull/1215>`_
* Flow: On update to this version of the Flow bindings, client code will fail to build due to the changes in the API, irrespective of the API version used. Client code must be updated to use the new bindings API. These changes affect the bindings only and won't impact compatibility with different versions of the cluster. `(PR #1215) <https://github.com/apple/foundationdb/pull/1215>`_
* Golang: Added ``fdb.Printable`` to print a human-readable string for a given byte array. Add ``Key.String()``, which converts the ``Key`` to a ``string`` using the ``Printable`` function. `(PR #1010) <https://github.com/apple/foundationdb/pull/1010>`_ (submitted by pjvds)
* Golang: Tuples now support ``Versionstamp`` operations. `(PR #1187) <https://github.com/apple/foundationdb/pull/1187>`_ (submitted by ryanworl)
* Python: Python signal handling didn't work when waiting on a future. In particular, pressing Ctrl-C would not successfully interrupt the program. `(PR #1138) <https://github.com/apple/foundationdb/pull/1138>`_

Other Changes
-------------

* Migrated to Boost 1.67. `(PR #1242) <https://github.com/apple/foundationdb/pull/1242>`_
* IPv4 address in trace log filename is no longer zero-padded. `(PR #1157) <https://github.com/apple/foundationdb/pull/1157>`_

Earlier release notes
---------------------
* :doc:`6.0 (API Version 600) </old-release-notes/release-notes-600>`
* :doc:`5.2 (API Version 520) </old-release-notes/release-notes-520>`
* :doc:`5.1 (API Version 510) </old-release-notes/release-notes-510>`
* :doc:`5.0 (API Version 500) </old-release-notes/release-notes-500>`
* :doc:`4.6 (API Version 460) </old-release-notes/release-notes-460>`
* :doc:`4.5 (API Version 450) </old-release-notes/release-notes-450>`
* :doc:`4.4 (API Version 440) </old-release-notes/release-notes-440>`
* :doc:`4.3 (API Version 430) </old-release-notes/release-notes-430>`
* :doc:`4.2 (API Version 420) </old-release-notes/release-notes-420>`
* :doc:`4.1 (API Version 410) </old-release-notes/release-notes-410>`
* :doc:`4.0 (API Version 400) </old-release-notes/release-notes-400>`
* :doc:`3.0 (API Version 300) </old-release-notes/release-notes-300>`
* :doc:`2.0 (API Version 200) </old-release-notes/release-notes-200>`
* :doc:`1.0 (API Version 100) </old-release-notes/release-notes-100>`
* :doc:`Beta 3 (API Version 23) </old-release-notes/release-notes-023>`
* :doc:`Beta 2 (API Version 22) </old-release-notes/release-notes-022>`
* :doc:`Beta 1 (API Version 21) </old-release-notes/release-notes-021>`
* :doc:`Alpha 6 (API Version 16) </old-release-notes/release-notes-016>`
* :doc:`Alpha 5 (API Version 14) </old-release-notes/release-notes-014>`<|MERGE_RESOLUTION|>--- conflicted
+++ resolved
@@ -14,22 +14,13 @@
 * Added configuration option to choose log spilling implementation `(PR #1160) <https://github.com/apple/foundationdb/pull/1160>`_
 * Added configuration option to choose log system implementation `(PR #1160) <https://github.com/apple/foundationdb/pull/1160>`_
 * Batch priority transactions are now limited separately by ratekeeper and will be throttled at lower levels of cluster saturation. This makes it possible to run a more intense background load at saturation without significantly affecting normal priority transactions. It is still recommended not to run excessive loads at batch priority. `(PR #1198) <https://github.com/apple/foundationdb/pull/1198>`_
-<<<<<<< HEAD
-* Restore now requires the destnation cluster to be specified explicitly to avoid confusion. `(PR #1240) <https://github.com/apple/foundationdb/pull/1240>`_
+* Restore now requires the destination cluster to be specified explicitly to avoid confusion. `(PR #1240) <https://github.com/apple/foundationdb/pull/1240>`_
 * Restore now accepts a timestamp that can be used to determine the restore version if the original cluster is available. `(PR #1240) <https://github.com/apple/foundationdb/pull/1240>`_
 * Backup ``status`` and ``describe`` commands now have a ``--json`` output option. `(PR #1248) <https://github.com/apple/foundationdb/pull/1248>`_
 * Separated data distribution from master into its own role. `(PR #1062) <https://github.com/apple/foundationdb/pull/1062>`_
 * Separated ratekeeper from master into its own role. `(PR #1176) <https://github.com/apple/foundationdb/pull/1176>`_
 
 * Added a ``CompareAndClear`` atomic op that clears a key if its value matches the supplied value. `(PR #1105) <https://github.com/apple/foundationdb/pull/1105>`_
-=======
-* Restore now requires the destination cluster to be specified explicitly to avoid confusion. `(PR #1240) <https://github.com/apple/foundationdb/pull/1240>`_
-* Restore target version can now be specified by timestamp if the original cluster is available. `(PR #1240) <https://github.com/apple/foundationdb/pull/1240>`_
-* Backup status and describe commands now have a --json output option. `(PR #1248) <https://github.com/apple/foundationdb/pull/1248>`_
-* Separate data distribution out from master as a new role. `(PR #1062) <https://github.com/apple/foundationdb/pull/1062>`_
-* Separate rate keeper out from data distribution as a new role. `(PR ##1176) <https://github.com/apple/foundationdb/pull/1176>`_
-* Added a new atomic op ``CompareAndClear``. `(PR #1105) <https://github.com/apple/foundationdb/pull/1105>`_
->>>>>>> 72b9202c
 * Added support for IPv6. `(PR #1176) <https://github.com/apple/foundationdb/pull/1178>`_
 * FDB can now simultaneously listen to TLS and unencrypted ports to facilitate smoother migration to and from TLS. `(PR #1157) <https://github.com/apple/foundationdb/pull/1157>`_
 * Added ``DISABLE_POSIX_KERNEL_AIO`` knob to fallback to libeio instead of kernel async I/O (KAIO) for systems that do not support KAIO or O_DIRECT flag. `(PR #1283) <https://github.com/apple/foundationdb/pull/1283>`_
@@ -53,12 +44,8 @@
 Performance
 -----------
 
-<<<<<<< HEAD
-* Java: Successful commits and range reads no longer create ``FDBException`` objects to reduce memory pressure. `(Issue #1235) <https://github.com/apple/foundationdb/issues/1235>`_
-=======
 * Increased the get read version batch size in the client. This change reduces the load on the proxies when doing many transactions with only a few operations per transaction. `(PR #1311) <https://github.com/apple/foundationdb/pull/1311>`_
 * Clients no longer attempt to connect to the master during recovery. `(PR #1317) <https://github.com/apple/foundationdb/pull/1317>`_
->>>>>>> 72b9202c
 
 Fixes
 -----
@@ -81,11 +68,8 @@
 Status
 ------
 
-<<<<<<< HEAD
 * Report the number of connected coordinators for each client. This aids in monitoring client TLS support when enabling TLS on a live cluster. `(PR #1222) <https://github.com/apple/foundationdb/pull/1222>`_
-=======
 * Degraded processes are reported in ``status json``. `(Issue #690) <https://github.com/apple/foundationdb/issues/690>`_
->>>>>>> 72b9202c
 
 Bindings
 --------
