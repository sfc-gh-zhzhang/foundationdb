--- conflicted
+++ resolved
@@ -335,13 +335,6 @@
 
     Transactions do not require the strict causal consistency guarantee that FoundationDB provides by default.  The read version will be committed, and usually will be the latest committed, but might not be the latest committed in the event of a simultaneous fault and misbehaving clock. Enabling this option is equivalent to calling |causal-read-risky-transaction-option| on each transaction created by this database.
 
-<<<<<<< HEAD
-=======
-.. |option-db-include-port-in-address-blurb| replace::
-
-    Addresses returned by get_addresses_for_key include the port when enabled. This will be enabled by default in api version 630, and this option will be deprecated. Enabling this option is equivalent to calling |include-port-in-address-transaction-option| on each transaction created by this database.
-
->>>>>>> c0d54951
 .. |option-db-snapshot-ryw-enable-blurb| replace::
 
     If this option has been set an equal or more times with this database than the disable option, snapshot reads *will* see the effects of prior writes in the same transaction. Enabling this option is equivalent to calling |snapshot-ryw-enable-transaction-option| on each transaction created by this database.
@@ -381,13 +374,6 @@
 
     This transaction does not require the strict causal consistency guarantee that FoundationDB provides by default.  The read version will be committed, and usually will be the latest committed, but might not be the latest committed in the event of a simultaneous fault and misbehaving clock. One can set this for all transactions by calling |causal-read-risky-database-option|.
 
-<<<<<<< HEAD
-=======
-.. |option-include-port-in-address-blurb| replace::
-
-    Addresses returned by get_addresses_for_key include the port when enabled. This will be enabled by default in api version 630, and this option will be deprecated. One can set this for all transactions by calling |include-port-in-address-database-option|.
-
->>>>>>> c0d54951
 .. |option-causal-write-risky-blurb| replace::
 
     The application either knows that this transaction will be self-conflicting (at least one read overlaps at least one set or clear), or is willing to accept a small risk that the transaction could be committed a second time after its commit apparently succeeds.  This option provides a small performance benefit.
